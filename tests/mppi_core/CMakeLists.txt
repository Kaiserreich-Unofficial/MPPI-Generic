--- conflicted
+++ resolved
@@ -1,109 +1,27 @@
-<<<<<<< HEAD
-# Rollout kernel test suite
-set(ROLLOUT_TARGET_NAME rollout_kernel_tests)
-
-add_executable(${ROLLOUT_TARGET_NAME} ../test_main.cpp rollout_kernel_tests.cu)
-target_link_libraries(${ROLLOUT_TARGET_NAME} gtest
-        gmock
-        gtest_main
-        curand
-        cnpy)
-
-gtest_discover_tests(${ROLLOUT_TARGET_NAME})
-set_target_properties(${ROLLOUT_TARGET_NAME} PROPERTIES FOLDER test)
-
-# Norm exponential kernel test suite
-set(NORMEXP_TARGET_NAME normexp_kernel_tests)
-
-add_executable(${NORMEXP_TARGET_NAME} ../test_main.cpp normexp_kernel_tests.cu)
-target_link_libraries(${NORMEXP_TARGET_NAME} gtest
-        gmock
-        gtest_main
-        curand)
-
-gtest_discover_tests(${NORMEXP_TARGET_NAME})
-set_target_properties(${NORMEXP_TARGET_NAME} PROPERTIES FOLDER test)
-
-# Weighted Reduction Kernel Test Suite
-set(WEIGHTRED_TARGET_NAME weightedreduction_kernel_tests)
-
-add_executable(${WEIGHTRED_TARGET_NAME} ../test_main.cpp
-               weightedreduction_kernel_tests.cu)
-target_link_libraries(${WEIGHTRED_TARGET_NAME} gtest
-        gmock
-        gtest_main
-        curand)
-
-gtest_discover_tests(${WEIGHTRED_TARGET_NAME})
-set_target_properties(${WEIGHTRED_TARGET_NAME} PROPERTIES FOLDER test)
-
-# Base Plant test cases
-set(PLANT_TARGET_NAME base_plant_tests)
-
-add_executable(${PLANT_TARGET_NAME} ../test_main.cpp base_plant_tester.cu)
-target_link_libraries(${PLANT_TARGET_NAME} gtest
-        gmock
-        gtest_main
-        ${OpenCV_LIBRARIES}
-        )
-
-gtest_discover_tests(${PLANT_TARGET_NAME})
-set_target_properties(${PLANT_TARGET_NAME} PROPERTIES FOLDER test)
-
-set(PLANT_TARGET_NAME buffered_plant_tests)
-
-add_executable(${PLANT_TARGET_NAME} ../test_main.cpp buffered_plant_tester.cu)
-target_link_libraries(${PLANT_TARGET_NAME} gtest
-        gmock
-        gtest_main
-        fitpackpp
-        ${OpenCV_LIBRARIES}
-        )
-
-gtest_discover_tests(${PLANT_TARGET_NAME})
-set_target_properties(${PLANT_TARGET_NAME} PROPERTIES FOLDER test)
-
-# RMPPI Kernel Test Cases
-set(RMPPIKERNEL_TARGET_NAME rmppi_kernel_tests)
-
-add_executable(${RMPPIKERNEL_TARGET_NAME} ../test_main.cpp
-        rmppi_kernel_tests.cu)
-target_link_libraries(${RMPPIKERNEL_TARGET_NAME} gtest
-        gmock
-        gtest_main
-        curand)
-
-gtest_discover_tests(${RMPPIKERNEL_TARGET_NAME})
-set_target_properties(${RMPPIKERNEL_TARGET_NAME} PROPERTIES FOLDER test)
-
-# RMPPI Kernel Test Cases
-set(CCM_TARGET_NAME CCM_tests)
-
-add_executable(${CCM_TARGET_NAME} ../test_main.cpp
-        CCM_tests.cu)
-target_link_libraries(${CCM_TARGET_NAME} gtest
-        gmock
-        gtest_main
-        curand
-        cnpy)
-
-gtest_discover_tests(${CCM_TARGET_NAME})
-set_target_properties(${CCM_TARGET_NAME} PROPERTIES FOLDER test)
-=======
 set(GTEST_LIBRARIES gtest gmock gtest_main)
 file(GLOB TARGET_SRCS RELATIVE ${CMAKE_CURRENT_SOURCE_DIR} *.cu)
 
-# include_directories(${PROJECT_BINARY_DIR}/include)
-
 foreach(T_FILE IN LISTS TARGET_SRCS)
-    get_filename_component(T_NAME ${T_FILE} NAME_WE)
-    add_executable(${T_NAME} ../test_main.cpp ${T_FILE})
+  get_filename_component(T_NAME ${T_FILE} NAME_WE)
+  add_executable(${T_NAME} ../test_main.cpp ${T_FILE})
+  message("TEST: |${T_NAME}|")
+  if(${T_NAME} MATCHES buffered_plant_tester)
+    message("EQUAL")
     target_link_libraries(${T_NAME}
             ${GTEST_LIBRARIES}
             ${OpenCV_LIBRARIES}
+            fitpackpp
             curand
             cnpy)
     gtest_add_tests(TARGET ${T_NAME})
-    set_target_properties(${T_NAME} PROPERTIES FOLDER test)
-endforeach()
->>>>>>> 485bb651
+  else()
+    message("NOT EQUAL ${T_NAME}")
+    target_link_libraries(${T_NAME}
+              ${GTEST_LIBRARIES}
+              ${OpenCV_LIBRARIES}
+              curand
+              cnpy)
+      gtest_add_tests(TARGET ${T_NAME})
+    endif()
+  set_target_properties(${T_NAME} PROPERTIES FOLDER test)
+endforeach()