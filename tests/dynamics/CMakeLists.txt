if(BUILD_TESTS)
  message("")
  find_package(PythonInterp)

  # Create neural network map
  execute_process(COMMAND ${PYTHON_EXECUTABLE}
          ${PROJECT_SOURCE_DIR}/scripts/autorally/test/generateTestNetwork.py
          -o ${TEST_NETWORK_FOLDER}
          OUTPUT_FILE /dev/null
          )
  message(STATUS "Created ${TEST_NETWORK_FOLDER}/*.npz")
  message("")
endif()

set(GTEST_LIBRARIES gtest gmock gtest_main)
file(GLOB TARGET_SRCS RELATIVE ${CMAKE_CURRENT_SOURCE_DIR} *.cu)

foreach(T_FILE IN LISTS TARGET_SRCS)
  get_filename_component(T_NAME ${T_FILE} NAME_WE)
  add_executable(${T_NAME} ../test_main.cpp ${T_FILE})
  target_link_libraries(${T_NAME}
                        ${GTEST_LIBRARIES}
<<<<<<< HEAD
                        cnpy
                        ${CUDA_curand_LIBRARY})
  gtest_discover_tests(${T_NAME})
=======
                        cnpy)
  gtest_add_tests(TARGET ${T_NAME})
>>>>>>> 485bb651
  set_target_properties(${T_NAME} PROPERTIES FOLDER test)
endforeach()

## Autorally Dynamics Constant Memory Tests
#add_executable(ar_dynamics_nn_test_constant ../test_main.cpp ar_dynamics_nn_test.cu)
#target_compile_definitions(ar_dynamics_nn_test_constant PRIVATE MPPI_NNET_USING_CONSTANT_MEM__)
#target_link_libraries(ar_dynamics_nn_test_constant
#                      ${GTEST_LIBRARIES}
#                      cnpy)
#
#gtest_add_tests(TARGET ar_dynamics_nn_test_constant)
#
#set_target_properties(ar_dynamics_nn_test_constant PROPERTIES FOLDER test)<|MERGE_RESOLUTION|>--- conflicted
+++ resolved
@@ -20,14 +20,9 @@
   add_executable(${T_NAME} ../test_main.cpp ${T_FILE})
   target_link_libraries(${T_NAME}
                         ${GTEST_LIBRARIES}
-<<<<<<< HEAD
                         cnpy
                         ${CUDA_curand_LIBRARY})
   gtest_discover_tests(${T_NAME})
-=======
-                        cnpy)
-  gtest_add_tests(TARGET ${T_NAME})
->>>>>>> 485bb651
   set_target_properties(${T_NAME} PROPERTIES FOLDER test)
 endforeach()
 
