#include <mppi/controllers/controller.cuh>
#include <mppi_test/mock_classes/mock_costs.h>
#include <mppi_test/mock_classes/mock_dynamics.h>

#include <gtest/gtest.h>
#include <gmock/gmock.h>
#include <mppi/utils/test_helper.h>
#include <random>
#include <algorithm>
#include <numeric>

static const int number_rollouts = 1200;

class TestController : public Controller<MockDynamics, MockCost, 100, number_rollouts, 1, 2>{
public:
  TestController(MockDynamics* model, MockCost* cost, float dt, int max_iter, float gamma,
                 const Eigen::Ref<const control_array>& control_std_dev,
                 int num_timesteps = 100,
                 const Eigen::Ref<const control_trajectory>& init_control_traj = control_trajectory::Zero(),
                 cudaStream_t stream = nullptr) : Controller<MockDynamics, MockCost, 100, 1200, 1, 2>(
                         model, cost, dt, max_iter, gamma, control_std_dev, num_timesteps,
                         init_control_traj, stream) {

    // Allocate CUDA memory for the controller
    allocateCUDAMemoryHelper(0);

    // Copy the noise std_dev to the device
    this->copyControlStdDevToDevice();
  }

  virtual void computeControl(const Eigen::Ref<const state_array>& state) override {
      // Create random noise
      // copy to GPU on control_noise_d_
      // add nominal control to it
      // use copySampledControlFromDevice

      // getSampledControlSeq
  }

  void computeControl(const Eigen::Ref<const state_array> state,
                      const std::array<control_trajectory, number_rollouts> noise) {
    int trajectory_size = control_trajectory().size();
    for (int i = 0; i < number_rollouts; i++) {
      HANDLE_ERROR(cudaMemcpyAsync(control_noise_d_ + i * trajectory_size,
                                   noise[i].data(),
                                   sizeof(float)*trajectory_size,
                                   cudaMemcpyHostToDevice, stream_));
    }
    HANDLE_ERROR(cudaStreamSynchronize(stream_));
    // Normally rolloutKernel would be called here and would transform
    //  control_noise_d_ from u to u + noise

    // Instead we just get back noise in this test
    this->copySampledControlFromDevice();
  }

  virtual void slideControlSequence(int steps) override {

  }

  float getDt() {return dt_;}
  int getNumIter() {return num_iters_;}
  float getGamma() {return gamma_;}
  float getNumTimesteps() {return num_timesteps_;}
  cudaStream_t getStream() {return stream_;}

  void setFeedbackGains(TestController::FeedbackGainTrajectory traj) {
    this->result_.feedback_gain = traj;
  }
};

TEST(Controller, ConstructorDestructor) {
  MockCost mockCost;
  MockDynamics mockDynamics;

  float dt = 0.1;
  int max_iter = 1;
  float gamma = 1.2;
  MockDynamics::control_array control_std_dev;
  control_std_dev = MockDynamics::control_array::Constant(1.0);
  int num_timesteps = 10;
  cudaStream_t stream;
  HANDLE_ERROR(cudaStreamCreate(&stream));

  TestController::control_trajectory init_control_trajectory = TestController::control_trajectory::Ones();

  // expect double check rebind
  EXPECT_CALL(mockCost, bindToStream(stream)).Times(1);
  EXPECT_CALL(mockDynamics, bindToStream(stream)).Times(1);

  // expect GPU setup called again
  EXPECT_CALL(mockCost, GPUSetup()).Times(1);
  EXPECT_CALL(mockDynamics, GPUSetup()).Times(1);

  TestController* controller = new TestController(&mockDynamics, &mockCost, dt, max_iter, gamma, control_std_dev, num_timesteps,
          init_control_trajectory, stream);

  EXPECT_EQ(controller->model_, &mockDynamics);
  EXPECT_EQ(controller->cost_, &mockCost);
  EXPECT_EQ(controller->getDt(), dt);
  EXPECT_EQ(controller->getNumIter(), max_iter);
  EXPECT_EQ(controller->getGamma(), gamma);
  EXPECT_EQ(controller->getNumTimesteps(), num_timesteps);
  EXPECT_EQ(controller->getControlStdDev(), control_std_dev);
  EXPECT_EQ(controller->getControlSeq(), init_control_trajectory);
  EXPECT_EQ(controller->getStream(), stream);

  // TODO check that a random seed was set and stream was set
  //EXPECT_NE(controller->getRandomSeed(), 0);

  // TODO check for correct defaults
  delete controller;
}

TEST(Controller, setNumTimesteps) {
  MockCost mockCost;
  MockDynamics mockDynamics;

  float dt = 0.1;
  int max_iter = 1;
  float gamma = 1.2;
  MockDynamics::control_array control_std_dev;
  control_std_dev = MockDynamics::control_array::Constant(1.0);

  // expect double check rebind
  EXPECT_CALL(mockCost, bindToStream(testing::_)).Times(1);
  EXPECT_CALL(mockDynamics, bindToStream(testing::_)).Times(1);

  // expect GPU setup called again
  EXPECT_CALL(mockCost, GPUSetup()).Times(1);
  EXPECT_CALL(mockDynamics, GPUSetup()).Times(1);

  TestController controller(&mockDynamics, &mockCost, dt, max_iter, gamma, control_std_dev);

  controller.setNumTimesteps(10);
  EXPECT_EQ(controller.getNumTimesteps(), 10);

  controller.setNumTimesteps(1000);
  EXPECT_EQ(controller.getNumTimesteps(), 100);
}


TEST(Controller, updateControlNoiseStdDev) {
  MockCost mockCost;
  MockDynamics mockDynamics;

  float dt = 0.1;
  int max_iter = 1;
  float gamma = 1.2;
  MockDynamics::control_array control_std_dev;
  control_std_dev = MockDynamics::control_array::Constant(1.0);

  // expect double check rebind
  EXPECT_CALL(mockCost, bindToStream(testing::_)).Times(1);
  EXPECT_CALL(mockDynamics, bindToStream(testing::_)).Times(1);

  // expect GPU setup called again
  EXPECT_CALL(mockCost, GPUSetup()).Times(1);
  EXPECT_CALL(mockDynamics, GPUSetup()).Times(1);

  TestController controller(&mockDynamics, &mockCost, dt, max_iter, gamma, control_std_dev);

  TestController::control_array new_control_std_dev = TestController::control_array::Ones();

  controller.updateControlNoiseStdDev(new_control_std_dev);

  EXPECT_EQ(controller.getControlStdDev(), new_control_std_dev);
  // TODO verify copied to GPU correctly
}

TEST(Controller, slideControlSequenceHelper) {
  MockCost mockCost;
  MockDynamics mockDynamics;

  float dt = 0.1;
  int max_iter = 1;
  float gamma = 1.2;
  MockDynamics::control_array control_std_dev;
  control_std_dev = MockDynamics::control_array::Constant(1.0);

  // expect double check rebind
  EXPECT_CALL(mockCost, bindToStream(testing::_)).Times(1);
  EXPECT_CALL(mockDynamics, bindToStream(testing::_)).Times(1);

  // expect GPU setup called again
  EXPECT_CALL(mockCost, GPUSetup()).Times(1);
  EXPECT_CALL(mockDynamics, GPUSetup()).Times(1);

  TestController controller(&mockDynamics, &mockCost, dt, max_iter, gamma, control_std_dev);
  TestController::control_trajectory u;
  for(int i = 0; i < controller.num_timesteps_; i++) {
    TestController::control_array control = TestController::control_array::Ones();
    control = control * i;
    u.col(i) = control.transpose();
  }

  controller.slideControlSequenceHelper(1, u);
  for(int i = 0; i < controller.num_timesteps_; i++) {
    for(int j = 0; j < MockDynamics::CONTROL_DIM; j++) {
      int val = std::min(i + 1, controller.num_timesteps_ - 1);
      EXPECT_FLOAT_EQ(u(j, i), val);
    }
  }

  controller.slideControlSequenceHelper(10, u);
  for(int i = 0; i < controller.num_timesteps_; i++) {
    for(int j = 0; j < MockDynamics::CONTROL_DIM; j++) {
      int val = std::min(i + 11, controller.num_timesteps_ - 1);
      EXPECT_FLOAT_EQ(u(j, i), val);
    }
  }
}

TEST(Controller, computeStateTrajectoryHelper) {
  MockCost mockCost;
  MockDynamics mockDynamics;

  float dt = 0.1;
  int max_iter = 1;
  float gamma = 1.2;
  MockDynamics::control_array control_std_dev;
  control_std_dev = MockDynamics::control_array::Constant(1.0);

  // expect double check rebind
  EXPECT_CALL(mockCost, bindToStream(testing::_)).Times(1);
  EXPECT_CALL(mockDynamics, bindToStream(testing::_)).Times(1);

  // expect GPU setup called again
  EXPECT_CALL(mockCost, GPUSetup()).Times(1);
  EXPECT_CALL(mockDynamics, GPUSetup()).Times(1);

  TestController controller(&mockDynamics, &mockCost, dt, max_iter, gamma, control_std_dev);

  TestController::state_array x = TestController::state_array::Ones();
  TestController::state_array xdot = TestController::state_array::Ones();
  EXPECT_CALL(mockDynamics, computeStateDeriv(testing::_, testing::_, testing::_)).Times(controller.num_timesteps_ - 1);
  EXPECT_CALL(mockDynamics, updateState(testing::_, testing::_, dt)).Times(controller.num_timesteps_ - 1);

  TestController::state_trajectory result = TestController::state_trajectory::Ones();
  TestController::control_trajectory u = TestController::control_trajectory::Zero();
  controller.computeStateTrajectoryHelper(result, x, u);

  for(int i = 0; i < controller.num_timesteps_; i++) {
    for(int j = 0; j < MockDynamics::STATE_DIM; j++){
      EXPECT_FLOAT_EQ(result(j, i), 1.0);
    }
  }
}

<<<<<<< HEAD
TEST(Controller, interpolateControl) {
=======
TEST(Controller, getSampledControlTrajectories) {
  // Create controller
  // Use computeControl with noise passed in
    // Inside computeControl copySampledControlFromDevice is used
  // Get sampled control sequence
  // Compare to original noise
>>>>>>> 4c50af35
  MockCost mockCost;
  MockDynamics mockDynamics;

  float dt = 0.1;
  int max_iter = 1;
  float gamma = 1.2;
  MockDynamics::control_array control_var;
  control_var = MockDynamics::control_array::Constant(1.0);

  // expect double check rebind
  EXPECT_CALL(mockCost, bindToStream(testing::_)).Times(1);
  EXPECT_CALL(mockDynamics, bindToStream(testing::_)).Times(1);

  // expect GPU setup called again
  EXPECT_CALL(mockCost, GPUSetup()).Times(1);
  EXPECT_CALL(mockDynamics, GPUSetup()).Times(1);

  TestController controller(&mockDynamics, &mockCost, dt, max_iter, gamma, control_var);
<<<<<<< HEAD
  TestController::control_trajectory traj;
  for(int i = 0; i < controller.getNumTimesteps(); i++) {
    traj.col(i) = TestController::control_array::Ones() * i;
  }
  controller.updateImportanceSampler(traj);

  for(double i = 0; i < controller.getNumTimesteps() - 1; i+= 0.25) {
    TestController::control_array result = controller.interpolateControls(i*controller.getDt());
    EXPECT_FLOAT_EQ(result(0), i) << i;
  }
}

TEST(Controller, interpolateFeedback) {
  MockCost mockCost;
  MockDynamics mockDynamics;

  float dt = 0.1;
  int max_iter = 1;
  float gamma = 1.2;
  MockDynamics::control_array control_var;
  control_var = MockDynamics::control_array::Constant(1.0);

  // expect double check rebind
  EXPECT_CALL(mockCost, bindToStream(testing::_)).Times(1);
  EXPECT_CALL(mockDynamics, bindToStream(testing::_)).Times(1);

  // expect GPU setup called again
  EXPECT_CALL(mockCost, GPUSetup()).Times(1);
  EXPECT_CALL(mockDynamics, GPUSetup()).Times(1);

  TestController controller(&mockDynamics, &mockCost, dt, max_iter, gamma, control_var);

  EXPECT_CALL(mockDynamics, enforceConstraints(testing::_, testing::_)).Times(4 * (controller.getNumTimesteps() - 1));

  controller.setFeedbackController(true);
  TestController::FeedbackGainTrajectory feedback_traj = TestController::FeedbackGainTrajectory(controller.getNumTimesteps());
  for(int i = 0; i < controller.getNumTimesteps(); i++) {
    feedback_traj[i] = Eigen::Matrix<float, 1, 1>::Ones() * i;
  }
  controller.setFeedbackGains(feedback_traj);

  TestController::state_array state = TestController::state_array::Ones();
  for(double i = 0; i < controller.getNumTimesteps() - 1; i += 0.25) {
    TestController::control_array result = controller.interpolateFeedback(state, i*controller.getDt());
    EXPECT_FLOAT_EQ(result(0), i);
  }
}


TEST(Controller, getCurrentControlTest) {
  MockCost mockCost;
  MockDynamics mockDynamics;

  float dt = 0.1;
  int max_iter = 1;
  float gamma = 1.2;
  MockDynamics::control_array control_var;
  control_var = MockDynamics::control_array::Constant(1.0);

  // expect double check rebind
  EXPECT_CALL(mockCost, bindToStream(testing::_)).Times(1);
  EXPECT_CALL(mockDynamics, bindToStream(testing::_)).Times(1);

  // expect GPU setup called again
  EXPECT_CALL(mockCost, GPUSetup()).Times(1);
  EXPECT_CALL(mockDynamics, GPUSetup()).Times(1);

  TestController controller(&mockDynamics, &mockCost, dt, max_iter, gamma, control_var);

  EXPECT_CALL(mockDynamics, enforceConstraints(testing::_, testing::_)).Times(4 * (controller.getNumTimesteps() - 1));

  controller.setFeedbackController(true);
  TestController::FeedbackGainTrajectory feedback_traj = TestController::FeedbackGainTrajectory(controller.getNumTimesteps());
  TestController::control_trajectory traj;
  for(int i = 0; i < controller.getNumTimesteps(); i++) {
    feedback_traj[i] = Eigen::Matrix<float, 1, 1>::Ones() * i;
    traj.col(i) = TestController::control_array::Ones() * i;
  }
  controller.setFeedbackGains(feedback_traj);
  controller.updateImportanceSampler(traj);

  TestController::state_array state = TestController::state_array::Ones();
  for(double i = 0; i < controller.getNumTimesteps() - 1; i += 0.25) {
    TestController::control_array result = controller.getCurrentControl(state, i*controller.getDt());
    EXPECT_FLOAT_EQ(result(0), i*2);
  }
}

=======

  // Create noisy trajectories./
  std::array<TestController::control_trajectory, number_rollouts> noise;
  for(int i = 0; i < number_rollouts; i++) {
    noise[i] = TestController::control_trajectory::Random();
  }
  // Save back a percentage of trajectories
  controller.setPercentageSampledControlTrajectories(0.3);

  TestController::state_array x = TestController::state_array::Ones();
  controller.computeControl(x, noise);
  std::vector<TestController::control_trajectory> sampled_controls = controller.getSampledControlSeq();
  int j;
  float total_difference;
  for (int i = 0; i < sampled_controls.size(); i++) {
    float diff = -1;
    // Need to find which noise trajectory the current sample matches
    for (j = 0; j < number_rollouts; j++){
      diff = std::abs((noise[j] - sampled_controls[i]).norm());
      if (diff == 0) {
        break;
      }
    }
    total_difference += diff;
  }
  EXPECT_FLOAT_EQ(0, total_difference);
}
>>>>>>> 4c50af35
<|MERGE_RESOLUTION|>--- conflicted
+++ resolved
@@ -9,32 +9,28 @@
 #include <algorithm>
 #include <numeric>
 
+
 static const int number_rollouts = 1200;
 
 class TestController : public Controller<MockDynamics, MockCost, 100, number_rollouts, 1, 2>{
 public:
   TestController(MockDynamics* model, MockCost* cost, float dt, int max_iter, float gamma,
-                 const Eigen::Ref<const control_array>& control_std_dev,
+                 const Eigen::Ref<const control_array>& control_variance,
                  int num_timesteps = 100,
                  const Eigen::Ref<const control_trajectory>& init_control_traj = control_trajectory::Zero(),
-                 cudaStream_t stream = nullptr) : Controller<MockDynamics, MockCost, 100, 1200, 1, 2>(
-                         model, cost, dt, max_iter, gamma, control_std_dev, num_timesteps,
+                 cudaStream_t stream = nullptr) : Controller<MockDynamics, MockCost, 100, number_rollouts, 1, 2>(
+                         model, cost, dt, max_iter, gamma, control_variance, num_timesteps,
                          init_control_traj, stream) {
 
     // Allocate CUDA memory for the controller
     allocateCUDAMemoryHelper(0);
 
-    // Copy the noise std_dev to the device
+    // Copy the noise variance to the device
     this->copyControlStdDevToDevice();
   }
 
   virtual void computeControl(const Eigen::Ref<const state_array>& state) override {
-      // Create random noise
-      // copy to GPU on control_noise_d_
-      // add nominal control to it
-      // use copySampledControlFromDevice
-
-      // getSampledControlSeq
+
   }
 
   void computeControl(const Eigen::Ref<const state_array> state,
@@ -64,7 +60,7 @@
   float getNumTimesteps() {return num_timesteps_;}
   cudaStream_t getStream() {return stream_;}
 
-  void setFeedbackGains(TestController::FeedbackGainTrajectory traj) {
+  void setFeedbackGains(TestController::feedback_gain_trajectory traj) {
     this->result_.feedback_gain = traj;
   }
 };
@@ -76,8 +72,8 @@
   float dt = 0.1;
   int max_iter = 1;
   float gamma = 1.2;
-  MockDynamics::control_array control_std_dev;
-  control_std_dev = MockDynamics::control_array::Constant(1.0);
+  MockDynamics::control_array control_var;
+  control_var = MockDynamics::control_array::Constant(1.0);
   int num_timesteps = 10;
   cudaStream_t stream;
   HANDLE_ERROR(cudaStreamCreate(&stream));
@@ -92,7 +88,7 @@
   EXPECT_CALL(mockCost, GPUSetup()).Times(1);
   EXPECT_CALL(mockDynamics, GPUSetup()).Times(1);
 
-  TestController* controller = new TestController(&mockDynamics, &mockCost, dt, max_iter, gamma, control_std_dev, num_timesteps,
+  TestController* controller = new TestController(&mockDynamics, &mockCost, dt, max_iter, gamma, control_var, num_timesteps,
           init_control_trajectory, stream);
 
   EXPECT_EQ(controller->model_, &mockDynamics);
@@ -101,7 +97,7 @@
   EXPECT_EQ(controller->getNumIter(), max_iter);
   EXPECT_EQ(controller->getGamma(), gamma);
   EXPECT_EQ(controller->getNumTimesteps(), num_timesteps);
-  EXPECT_EQ(controller->getControlStdDev(), control_std_dev);
+  EXPECT_EQ(controller->getControlStdDev(), control_var);
   EXPECT_EQ(controller->getControlSeq(), init_control_trajectory);
   EXPECT_EQ(controller->getStream(), stream);
 
@@ -119,18 +115,18 @@
   float dt = 0.1;
   int max_iter = 1;
   float gamma = 1.2;
-  MockDynamics::control_array control_std_dev;
-  control_std_dev = MockDynamics::control_array::Constant(1.0);
-
-  // expect double check rebind
-  EXPECT_CALL(mockCost, bindToStream(testing::_)).Times(1);
-  EXPECT_CALL(mockDynamics, bindToStream(testing::_)).Times(1);
-
-  // expect GPU setup called again
-  EXPECT_CALL(mockCost, GPUSetup()).Times(1);
-  EXPECT_CALL(mockDynamics, GPUSetup()).Times(1);
-
-  TestController controller(&mockDynamics, &mockCost, dt, max_iter, gamma, control_std_dev);
+  MockDynamics::control_array control_var;
+  control_var = MockDynamics::control_array::Constant(1.0);
+
+  // expect double check rebind
+  EXPECT_CALL(mockCost, bindToStream(testing::_)).Times(1);
+  EXPECT_CALL(mockDynamics, bindToStream(testing::_)).Times(1);
+
+  // expect GPU setup called again
+  EXPECT_CALL(mockCost, GPUSetup()).Times(1);
+  EXPECT_CALL(mockDynamics, GPUSetup()).Times(1);
+
+  TestController controller(&mockDynamics, &mockCost, dt, max_iter, gamma, control_var);
 
   controller.setNumTimesteps(10);
   EXPECT_EQ(controller.getNumTimesteps(), 10);
@@ -147,24 +143,24 @@
   float dt = 0.1;
   int max_iter = 1;
   float gamma = 1.2;
-  MockDynamics::control_array control_std_dev;
-  control_std_dev = MockDynamics::control_array::Constant(1.0);
-
-  // expect double check rebind
-  EXPECT_CALL(mockCost, bindToStream(testing::_)).Times(1);
-  EXPECT_CALL(mockDynamics, bindToStream(testing::_)).Times(1);
-
-  // expect GPU setup called again
-  EXPECT_CALL(mockCost, GPUSetup()).Times(1);
-  EXPECT_CALL(mockDynamics, GPUSetup()).Times(1);
-
-  TestController controller(&mockDynamics, &mockCost, dt, max_iter, gamma, control_std_dev);
-
-  TestController::control_array new_control_std_dev = TestController::control_array::Ones();
-
-  controller.updateControlNoiseStdDev(new_control_std_dev);
-
-  EXPECT_EQ(controller.getControlStdDev(), new_control_std_dev);
+  MockDynamics::control_array control_var;
+  control_var = MockDynamics::control_array::Constant(1.0);
+
+  // expect double check rebind
+  EXPECT_CALL(mockCost, bindToStream(testing::_)).Times(1);
+  EXPECT_CALL(mockDynamics, bindToStream(testing::_)).Times(1);
+
+  // expect GPU setup called again
+  EXPECT_CALL(mockCost, GPUSetup()).Times(1);
+  EXPECT_CALL(mockDynamics, GPUSetup()).Times(1);
+
+  TestController controller(&mockDynamics, &mockCost, dt, max_iter, gamma, control_var);
+
+  TestController::control_array new_control_var = TestController::control_array::Ones();
+
+  controller.updateControlNoiseStdDev(new_control_var);
+
+  EXPECT_EQ(controller.getControlStdDev(), new_control_var);
   // TODO verify copied to GPU correctly
 }
 
@@ -175,18 +171,18 @@
   float dt = 0.1;
   int max_iter = 1;
   float gamma = 1.2;
-  MockDynamics::control_array control_std_dev;
-  control_std_dev = MockDynamics::control_array::Constant(1.0);
-
-  // expect double check rebind
-  EXPECT_CALL(mockCost, bindToStream(testing::_)).Times(1);
-  EXPECT_CALL(mockDynamics, bindToStream(testing::_)).Times(1);
-
-  // expect GPU setup called again
-  EXPECT_CALL(mockCost, GPUSetup()).Times(1);
-  EXPECT_CALL(mockDynamics, GPUSetup()).Times(1);
-
-  TestController controller(&mockDynamics, &mockCost, dt, max_iter, gamma, control_std_dev);
+  MockDynamics::control_array control_var;
+  control_var = MockDynamics::control_array::Constant(1.0);
+
+  // expect double check rebind
+  EXPECT_CALL(mockCost, bindToStream(testing::_)).Times(1);
+  EXPECT_CALL(mockDynamics, bindToStream(testing::_)).Times(1);
+
+  // expect GPU setup called again
+  EXPECT_CALL(mockCost, GPUSetup()).Times(1);
+  EXPECT_CALL(mockDynamics, GPUSetup()).Times(1);
+
+  TestController controller(&mockDynamics, &mockCost, dt, max_iter, gamma, control_var);
   TestController::control_trajectory u;
   for(int i = 0; i < controller.num_timesteps_; i++) {
     TestController::control_array control = TestController::control_array::Ones();
@@ -218,24 +214,24 @@
   float dt = 0.1;
   int max_iter = 1;
   float gamma = 1.2;
-  MockDynamics::control_array control_std_dev;
-  control_std_dev = MockDynamics::control_array::Constant(1.0);
-
-  // expect double check rebind
-  EXPECT_CALL(mockCost, bindToStream(testing::_)).Times(1);
-  EXPECT_CALL(mockDynamics, bindToStream(testing::_)).Times(1);
-
-  // expect GPU setup called again
-  EXPECT_CALL(mockCost, GPUSetup()).Times(1);
-  EXPECT_CALL(mockDynamics, GPUSetup()).Times(1);
-
-  TestController controller(&mockDynamics, &mockCost, dt, max_iter, gamma, control_std_dev);
+  MockDynamics::control_array control_var;
+  control_var = MockDynamics::control_array::Constant(1.0);
+
+  // expect double check rebind
+  EXPECT_CALL(mockCost, bindToStream(testing::_)).Times(1);
+  EXPECT_CALL(mockDynamics, bindToStream(testing::_)).Times(1);
+
+  // expect GPU setup called again
+  EXPECT_CALL(mockCost, GPUSetup()).Times(1);
+  EXPECT_CALL(mockDynamics, GPUSetup()).Times(1);
+
+  TestController controller(&mockDynamics, &mockCost, dt, max_iter, gamma, control_var);
 
   TestController::state_array x = TestController::state_array::Ones();
   TestController::state_array xdot = TestController::state_array::Ones();
   EXPECT_CALL(mockDynamics, computeStateDeriv(testing::_, testing::_, testing::_)).Times(controller.num_timesteps_ - 1);
   EXPECT_CALL(mockDynamics, updateState(testing::_, testing::_, dt)).Times(controller.num_timesteps_ - 1);
-
+  
   TestController::state_trajectory result = TestController::state_trajectory::Ones();
   TestController::control_trajectory u = TestController::control_trajectory::Zero();
   controller.computeStateTrajectoryHelper(result, x, u);
@@ -247,35 +243,25 @@
   }
 }
 
-<<<<<<< HEAD
 TEST(Controller, interpolateControl) {
-=======
-TEST(Controller, getSampledControlTrajectories) {
-  // Create controller
-  // Use computeControl with noise passed in
-    // Inside computeControl copySampledControlFromDevice is used
-  // Get sampled control sequence
-  // Compare to original noise
->>>>>>> 4c50af35
-  MockCost mockCost;
-  MockDynamics mockDynamics;
-
-  float dt = 0.1;
-  int max_iter = 1;
-  float gamma = 1.2;
-  MockDynamics::control_array control_var;
-  control_var = MockDynamics::control_array::Constant(1.0);
-
-  // expect double check rebind
-  EXPECT_CALL(mockCost, bindToStream(testing::_)).Times(1);
-  EXPECT_CALL(mockDynamics, bindToStream(testing::_)).Times(1);
-
-  // expect GPU setup called again
-  EXPECT_CALL(mockCost, GPUSetup()).Times(1);
-  EXPECT_CALL(mockDynamics, GPUSetup()).Times(1);
-
-  TestController controller(&mockDynamics, &mockCost, dt, max_iter, gamma, control_var);
-<<<<<<< HEAD
+  MockCost mockCost;
+  MockDynamics mockDynamics;
+
+  float dt = 0.1;
+  int max_iter = 1;
+  float gamma = 1.2;
+  MockDynamics::control_array control_var;
+  control_var = MockDynamics::control_array::Constant(1.0);
+
+  // expect double check rebind
+  EXPECT_CALL(mockCost, bindToStream(testing::_)).Times(1);
+  EXPECT_CALL(mockDynamics, bindToStream(testing::_)).Times(1);
+
+  // expect GPU setup called again
+  EXPECT_CALL(mockCost, GPUSetup()).Times(1);
+  EXPECT_CALL(mockDynamics, GPUSetup()).Times(1);
+
+  TestController controller(&mockDynamics, &mockCost, dt, max_iter, gamma, control_var);
   TestController::control_trajectory traj;
   for(int i = 0; i < controller.getNumTimesteps(); i++) {
     traj.col(i) = TestController::control_array::Ones() * i;
@@ -311,7 +297,7 @@
   EXPECT_CALL(mockDynamics, enforceConstraints(testing::_, testing::_)).Times(4 * (controller.getNumTimesteps() - 1));
 
   controller.setFeedbackController(true);
-  TestController::FeedbackGainTrajectory feedback_traj = TestController::FeedbackGainTrajectory(controller.getNumTimesteps());
+  TestController::feedback_gain_trajectory feedback_traj = TestController::feedback_gain_trajectory(controller.getNumTimesteps());
   for(int i = 0; i < controller.getNumTimesteps(); i++) {
     feedback_traj[i] = Eigen::Matrix<float, 1, 1>::Ones() * i;
   }
@@ -348,7 +334,7 @@
   EXPECT_CALL(mockDynamics, enforceConstraints(testing::_, testing::_)).Times(4 * (controller.getNumTimesteps() - 1));
 
   controller.setFeedbackController(true);
-  TestController::FeedbackGainTrajectory feedback_traj = TestController::FeedbackGainTrajectory(controller.getNumTimesteps());
+  TestController::feedback_gain_trajectory feedback_traj = TestController::feedback_gain_trajectory(controller.getNumTimesteps());
   TestController::control_trajectory traj;
   for(int i = 0; i < controller.getNumTimesteps(); i++) {
     feedback_traj[i] = Eigen::Matrix<float, 1, 1>::Ones() * i;
@@ -364,7 +350,30 @@
   }
 }
 
-=======
+TEST(Controller, getSampledControlTrajectories) {
+  // Create controller
+  // Use computeControl with noise passed in
+  // Inside computeControl copySampledControlFromDevice is used
+  // Get sampled control sequence
+  // Compare to original noise
+  MockCost mockCost;
+  MockDynamics mockDynamics;
+
+  float dt = 0.1;
+  int max_iter = 1;
+  float gamma = 1.2;
+  MockDynamics::control_array control_var;
+  control_var = MockDynamics::control_array::Constant(1.0);
+
+  // expect double check rebind
+  EXPECT_CALL(mockCost, bindToStream(testing::_)).Times(1);
+  EXPECT_CALL(mockDynamics, bindToStream(testing::_)).Times(1);
+
+  // expect GPU setup called again
+  EXPECT_CALL(mockCost, GPUSetup()).Times(1);
+  EXPECT_CALL(mockDynamics, GPUSetup()).Times(1);
+
+  TestController controller(&mockDynamics, &mockCost, dt, max_iter, gamma, control_var);
 
   // Create noisy trajectories./
   std::array<TestController::control_trajectory, number_rollouts> noise;
@@ -392,4 +401,4 @@
   }
   EXPECT_FLOAT_EQ(0, total_difference);
 }
->>>>>>> 4c50af35
+
