--- conflicted
+++ resolved
@@ -16,24 +16,15 @@
   TestRobust(DoubleIntegratorDynamics *model,
           DoubleIntegratorCircleCost *cost,
           float dt, int max_iter, float lambda, float alpha,
-<<<<<<< HEAD
           float value_function_threshold,
           const Eigen::Ref<const StateCostWeight>& Q,
           const Eigen::Ref<const Hessian>& Qf,
           const Eigen::Ref<const ControlCostWeight>& R,
-=======
->>>>>>> 690a0330
           const Eigen::Ref<const control_array>& control_std_dev,
           int num_timesteps,
           const Eigen::Ref<const control_trajectory>& init_control_traj,
           cudaStream_t stream) :
-<<<<<<< HEAD
-
   RobustMPPIController(model, cost, dt,  max_iter, lambda, alpha, value_function_threshold, Q, Qf, R, control_std_dev, num_timesteps, init_control_traj, 9, 1, stream) {}
-=======
-  RobustMPPIController(model, cost, dt,  max_iter, lambda, alpha, control_std_dev, num_timesteps, init_control_traj, stream) {}
->>>>>>> 690a0330
-
 
   // Test to make sure that its nonzero
   // Test to make sure that cuda memory is allocated
@@ -108,7 +99,6 @@
   void SetUp() override {
     model = new dynamics(10);  // Initialize the double integrator dynamics
     cost = new cost_function;  // Initialize the cost function
-<<<<<<< HEAD
     control_std_dev << 0.0001, 0.0001;
     init_control_traj.setZero();
     // Q, Qf, R
@@ -118,10 +108,6 @@
     Qf.setIdentity();
     R.setIdentity();
     test_controller = new TestRobust(model, cost, dt, 3, lambda, alpha, 10.0, Q, Qf, R, control_std_dev, 100, init_control_traj, 0);
-
-=======
-    test_controller = new TestRobust(model, cost, dt, 3, lambda, alpha, control_std_dev, 100, init_control_traj, 0);
->>>>>>> 690a0330
   }
 
   void TearDown() override {
