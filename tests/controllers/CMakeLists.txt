--- conflicted
+++ resolved
@@ -4,12 +4,8 @@
 
 add_executable(vanilla_mppi_tests
                ../test_main.cpp
-<<<<<<< HEAD
-               vanilla_mppi_test.cu)
-=======
                vanilla_mppi_test.cpp)
 
->>>>>>> dae27576
 target_link_libraries(vanilla_mppi_tests gtest
                       gmock
                       gtest_main
