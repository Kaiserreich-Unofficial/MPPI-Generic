--- conflicted
+++ resolved
@@ -1,5 +1,18 @@
 cmake_minimum_required(VERSION 3.8)
 set(CMAKE_CXX_STANDARD 11)
+
+add_executable(cp_quadratic_cost_tests
+        ../test_main.cpp
+        cartpole_quadratic_cost_test.cu)
+
+target_link_libraries(cp_quadratic_cost_tests gtest
+        gmock
+        gtest_main
+        cartpole_quadratic_cost_kernel_test
+        cnpy)
+
+add_test(NAME cp_quadratic_cost_tests COMMAND cp_quadratic_cost_tests)
+set_target_properties(cp_quadratic_cost_tests PROPERTIES FOLDER test)
 
 if(BUILD_TESTS)
     message("")
@@ -36,7 +49,6 @@
                       #ar_standard_cost_kernel_test
                       cnpy)
 
-<<<<<<< HEAD
 add_test(NAME ${TEST_NAME} COMMAND ${TEST_NAME})
 set_target_properties(${TEST_NAME} PROPERTIES FOLDER test)
 
@@ -55,22 +67,4 @@
         cnpy)
 
 add_test(NAME ${TEST_NAME} COMMAND ${TEST_NAME})
-set_target_properties(${TEST_NAME} PROPERTIES FOLDER test)
-=======
-add_test(NAME ar_cost_tests COMMAND ar_cost_tests)
-set_target_properties(ar_cost_tests PROPERTIES FOLDER test)
-
-
-add_executable(cp_quadratic_cost_tests
-        ../test_main.cpp
-        cartpole_quadratic_cost_test.cu)
-
-target_link_libraries(cp_quadratic_cost_tests gtest
-        gmock
-        gtest_main
-        cartpole_quadratic_cost_kernel_test
-        cnpy)
-
-add_test(NAME cp_quadratic_cost_tests COMMAND cp_quadratic_cost_tests)
-set_target_properties(cp_quadratic_cost_tests PROPERTIES FOLDER test)
->>>>>>> 437a639d
+set_target_properties(${TEST_NAME} PROPERTIES FOLDER test)