--- conflicted
+++ resolved
@@ -1,9 +1,6 @@
 [submodule "submodules/cnpy"]
 	path = submodules/cnpy
-<<<<<<< HEAD
+	url = ../cnpy.git
 [submodule "submodules/fitpackpp"]
 	path = submodules/fitpackpp
-	url = https://github.com/JasonGibson274/fitpackpp.git
-=======
-	url = ../cnpy.git
->>>>>>> fc948499
+	url = https://github.com/JasonGibson274/fitpackpp.git