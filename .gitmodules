[submodule "submodules/cnpy"]
	path = submodules/cnpy
<<<<<<< HEAD
	url = ../../ACDS/cnpy.git
[submodule "submodules/fitpackpp"]
	path = submodules/fitpackpp
	url = https://github.com/JasonGibson274/fitpackpp.git
=======
	url = ../cnpy.git
>>>>>>> 485bb651
<|MERGE_RESOLUTION|>--- conflicted
+++ resolved
@@ -1,10 +1,5 @@
 [submodule "submodules/cnpy"]
 	path = submodules/cnpy
-<<<<<<< HEAD
-	url = ../../ACDS/cnpy.git
 [submodule "submodules/fitpackpp"]
 	path = submodules/fitpackpp
-	url = https://github.com/JasonGibson274/fitpackpp.git
-=======
-	url = ../cnpy.git
->>>>>>> 485bb651
+	url = https://github.com/JasonGibson274/fitpackpp.git