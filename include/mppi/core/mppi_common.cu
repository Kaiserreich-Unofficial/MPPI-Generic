--- conflicted
+++ resolved
@@ -482,15 +482,9 @@
     dim3 dimBlock(BLOCKSIZE_X, BLOCKSIZE_Y, 1);
     dim3 dimGrid(GRIDSIZE_X, 1, 1);
     initEvalKernel<DYN_T, COST_T, BLOCKSIZE_X, BLOCKSIZE_Y, SAMPLES_PER_CONDITION>
-<<<<<<< HEAD
       <<<dimGrid, dimBlock, 0>>>(dynamics, costs,
       num_timesteps, lambda, alpha, ctrl_stride, dt, strides_d,
       exploration_std_dev_d, states_d, control_d, control_noise_d, costs_d);
-=======
-            <<<dimGrid, dimBlock, 0>>>(dynamics, costs,
-            num_timesteps, lambda, alpha, ctrl_stride, dt, strides_d,
-            exploration_std_dev_d, states_d, control_d, control_noise_d, costs_d);
->>>>>>> 690a0330
 
   }
 
@@ -615,27 +609,18 @@
           // This memory is shared in the y direction so limit which threads can write to it
           *running_state_cost_nom += curr_state_cost;
           *running_control_cost_nom += costs->computeLikelihoodRatioCost(u,
-<<<<<<< HEAD
               du, sigma_u, lambda, alpha)*dt;
-=======
-              du, sigma_u, lambda, alpha);
->>>>>>> 690a0330
+
         }
         // Real system cost update when thread_idz == 0
         if (thread_idz == 0) {
           running_state_cost_real += curr_state_cost;
           running_control_cost_real +=
-<<<<<<< HEAD
             costs->computeLikelihoodRatioCost(u, du, sigma_u, lambda, alpha)*dt;
 
           running_tracking_cost_real += (curr_state_cost +
             costs->computeFeedbackCost(fb_control, sigma_u, lambda, alpha)*dt);
-=======
-            costs->computeLikelihoodRatioCost(u, du, sigma_u, lambda, alpha);
-
-          running_tracking_cost_real += (curr_state_cost +
-            costs->computeFeedbackCost(fb_control, sigma_u, lambda, alpha));
->>>>>>> 690a0330
+
         }
         __syncthreads();
         // dynamics update
