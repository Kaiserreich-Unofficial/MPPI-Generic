--- conflicted
+++ resolved
@@ -86,12 +86,8 @@
       // Accumulate running cost
       if (thread_idy == 0 && t > 0)
       {
-<<<<<<< HEAD
         running_cost +=
             (costs->computeRunningCost(y, u, du, sigma_u, lambda, alpha, t, crash_status) - running_cost) / (1.0 * t);
-=======
-        running_cost += costs->computeRunningCost(x, u, du, sigma_u, lambda, alpha, t, crash_status);
->>>>>>> 027640a5
       }
 
       // Compute state derivatives
@@ -907,7 +903,6 @@
 
     dynamics->enforceConstraints(state, control);
     __syncthreads();
-
     if (tdy == 0 && i > 0)
     {  // Only compute once per global index, make sure that we don't divide by zero
       running_cost += (costs->computeRunningCost(output, control, control_noise, exploration_std_dev, lambda, alpha, i,
