#include <mppi/core/mppi_common.cuh>
#include <curand.h>
#include <mppi/utils/gpu_err_chk.cuh>

#include <cooperative_groups.h>
namespace cg = cooperative_groups;

namespace mppi_common
{
/*******************************************************************************************************************
 * Kernel Functions
 *******************************************************************************************************************/
// TODO remove dt
template <class DYN_T, class COST_T, int BLOCKSIZE_X, int BLOCKSIZE_Y, int NUM_ROLLOUTS, int BLOCKSIZE_Z>
__global__ void rolloutKernel(DYN_T* dynamics, COST_T* costs, float dt, int num_timesteps, int optimization_stride,
                              float lambda, float alpha, float* x_d, float* u_d, float* du_d, float* sigma_u_d,
                              float* trajectory_costs_d)
{
  // Get thread and block id
  int thread_idx = threadIdx.x;
  int thread_idy = threadIdx.y;
  int thread_idz = threadIdx.z;
  int block_idx = blockIdx.x;
  int global_idx = BLOCKSIZE_X * block_idx + thread_idx;

  // Create shared state and control arrays
  __shared__ float x_shared[BLOCKSIZE_X * DYN_T::STATE_DIM * BLOCKSIZE_Z];
  __shared__ float x_next_shared[BLOCKSIZE_X * DYN_T::STATE_DIM * BLOCKSIZE_Z];
  __shared__ float y_shared[BLOCKSIZE_X * DYN_T::OUTPUT_DIM * BLOCKSIZE_Z];
  __shared__ float xdot_shared[BLOCKSIZE_X * DYN_T::STATE_DIM * BLOCKSIZE_Z];
  __shared__ float u_shared[BLOCKSIZE_X * DYN_T::CONTROL_DIM * BLOCKSIZE_Z];
  __shared__ float du_shared[BLOCKSIZE_X * DYN_T::CONTROL_DIM * BLOCKSIZE_Z];
  __shared__ float sigma_u[DYN_T::CONTROL_DIM];
  __shared__ int crash_status_shared[BLOCKSIZE_X * BLOCKSIZE_Z];

  // Create a shared array for the dynamics model to use
  __shared__ float theta_s[DYN_T::SHARED_MEM_REQUEST_GRD + DYN_T::SHARED_MEM_REQUEST_BLK * BLOCKSIZE_X * BLOCKSIZE_Z];
  __shared__ float theta_c[COST_T::SHARED_MEM_REQUEST_GRD + COST_T::SHARED_MEM_REQUEST_BLK * BLOCKSIZE_X * BLOCKSIZE_Z];

  // Create local state, state dot and controls
  float* x;
  float* x_next;
  float* x_temp;
  float* y;
  float* xdot;
  float* u;
  float* du;
  int* crash_status;

  // Initialize running cost and total cost
  float running_cost = 0;
  // Load global array to shared array
  if (global_idx < NUM_ROLLOUTS)
  {
    x = &x_shared[(blockDim.x * thread_idz + thread_idx) * DYN_T::STATE_DIM];
    x_next = &x_next_shared[(blockDim.x * thread_idz + thread_idx) * DYN_T::STATE_DIM];
    y = &y_shared[(blockDim.x * thread_idz + thread_idx) * DYN_T::OUTPUT_DIM];
    xdot = &xdot_shared[(blockDim.x * thread_idz + thread_idx) * DYN_T::STATE_DIM];
    u = &u_shared[(blockDim.x * thread_idz + thread_idx) * DYN_T::CONTROL_DIM];
    du = &du_shared[(blockDim.x * thread_idz + thread_idx) * DYN_T::CONTROL_DIM];
    crash_status = &crash_status_shared[thread_idz * blockDim.x + thread_idx];
    crash_status[0] = 0;  // We have not crashed yet as of the first trajectory.
  }
  loadGlobalToShared(DYN_T::STATE_DIM, DYN_T::CONTROL_DIM, NUM_ROLLOUTS, BLOCKSIZE_Y, global_idx, thread_idy,
                     thread_idz, x_d, sigma_u_d, x, xdot, u, du, sigma_u);
  __syncthreads();

  if (global_idx < NUM_ROLLOUTS)
  {
    /*<----Start of simulation loop-----> */
    dynamics->initializeDynamics(x, u, theta_s, 0.0, dt);
    costs->initializeCosts(x, u, theta_c, 0.0, dt);
    __syncthreads();
    for (int t = 0; t < num_timesteps; t++)
    {
      // Load noise trajectories scaled by the exploration factor
      injectControlNoise(DYN_T::CONTROL_DIM, BLOCKSIZE_Y, NUM_ROLLOUTS, num_timesteps, t, global_idx, thread_idy,
                         optimization_stride, u_d, du_d, sigma_u, u, du);
      // du_d is now v
      __syncthreads();

      // applies constraints as defined in dynamics.cuh see specific dynamics class for what happens here
      // usually just control clamping
      // calls enforceConstraints on both since one is used later on in kernel (u), du_d is what is sent back to the CPU
      dynamics->enforceConstraints(x, &du_d[(NUM_ROLLOUTS * num_timesteps * threadIdx.z +  // z part
                                             global_idx * num_timesteps + t) *
                                            DYN_T::CONTROL_DIM]);
      dynamics->enforceConstraints(x, u);
      __syncthreads();

      // Accumulate running cost
      if (thread_idy == 0 && t > 0)
      {
<<<<<<< HEAD
        running_cost +=
            (costs->computeRunningCost(x, u, du, sigma_u, lambda, alpha, t, theta_c, crash_status) - running_cost) /
            (t);
        // running_cost +=
        //     costs->computeRunningCost(x, u, du, sigma_u, lambda, alpha, t, theta_c, crash_status) / (num_timesteps -
        //     1);
=======
        // running_cost +=
        //     costs->computeRunningCost(y, u, du, sigma_u, lambda, alpha, t, crash_status);
        running_cost +=
            (costs->computeRunningCost(y, u, du, sigma_u, lambda, alpha, t, crash_status) - running_cost) / (1.0 * t);
>>>>>>> 9a2f0b74
      }

      // Compute state derivatives
      __syncthreads();  // Ensure step doesn't change y while cost above is caclulating
      dynamics->step(x, x_next, xdot, u, y, theta_s, t, dt);
      __syncthreads();
      x_temp = x;
      x = x_next;
      x_next = x_temp;
    }
    // Compute terminal cost and the final cost for each thread
<<<<<<< HEAD
    computeAndSaveCost(NUM_ROLLOUTS, global_idx, costs, x, running_cost, theta_c, trajectory_costs_d);
  }
}

template <class DYN_T, int BLOCKSIZE_X, int BLOCKSIZE_Y, int NUM_ROLLOUTS, int BLOCKSIZE_Z>
__global__ void rolloutDynamicsKernel(DYN_T* __restrict__ dynamics, float dt, int num_timesteps,
                                      int optimization_stride, const float* __restrict__ init_x_d,
                                      const float* __restrict__ u_d, float* __restrict__ du_d,
                                      const float* __restrict__ sigma_u_d, float* __restrict__ x_d)
{
  // Get thread and block id
  int thread_idx = threadIdx.x;
  int thread_idy = threadIdx.y;
  int thread_idz = threadIdx.z;
  int block_idx = blockIdx.x;
  int global_idx = BLOCKSIZE_X * block_idx + thread_idx;

  // Create shared state and control arrays
  __shared__ float x_shared[BLOCKSIZE_X * DYN_T::STATE_DIM * BLOCKSIZE_Z];
  __shared__ float xdot_shared[BLOCKSIZE_X * DYN_T::STATE_DIM * BLOCKSIZE_Z];
  __shared__ float u_shared[BLOCKSIZE_X * DYN_T::CONTROL_DIM * BLOCKSIZE_Z];
  __shared__ float du_shared[BLOCKSIZE_X * DYN_T::CONTROL_DIM * BLOCKSIZE_Z];
  __shared__ float sigma_u[DYN_T::CONTROL_DIM];

  // Create a shared array for the dynamics model to use
  __shared__ float theta_s[DYN_T::SHARED_MEM_REQUEST_GRD + DYN_T::SHARED_MEM_REQUEST_BLK * BLOCKSIZE_X * BLOCKSIZE_Z];
  // __shared__ typename DYN_T::DYN_PARAMS_T dyn_params;
  // dyn_params = dynamics->getParams();

  // Create local state, state dot and controls
  float* x;
  float* xdot;
  float* u;
  float* du;

  // Load global array to shared array
  if (global_idx < NUM_ROLLOUTS)
  {
    x = &x_shared[(blockDim.x * thread_idz + thread_idx) * DYN_T::STATE_DIM];
    xdot = &xdot_shared[(blockDim.x * thread_idz + thread_idx) * DYN_T::STATE_DIM];
    u = &u_shared[(blockDim.x * thread_idz + thread_idx) * DYN_T::CONTROL_DIM];
    du = &du_shared[(blockDim.x * thread_idz + thread_idx) * DYN_T::CONTROL_DIM];
  }
  //__syncthreads();
  loadGlobalToShared(DYN_T::STATE_DIM, DYN_T::CONTROL_DIM, NUM_ROLLOUTS, BLOCKSIZE_Y, global_idx, thread_idy,
                     thread_idz, init_x_d, sigma_u_d, x, xdot, u, du, sigma_u);
  __syncthreads();

  if (global_idx < NUM_ROLLOUTS)
  {
    /*<----Start of simulation loop-----> */
    dynamics->initializeDynamics(x, u, theta_s, 0.0, dt);
    __syncthreads();
    for (int t = 0; t < num_timesteps; t++)
    {
      // Copy state to global memory
      for (int j = thread_idy; j < DYN_T::STATE_DIM; j += BLOCKSIZE_Y)
      {
        x_d[NUM_ROLLOUTS * num_timesteps * DYN_T::STATE_DIM * thread_idz +
            global_idx * num_timesteps * DYN_T::STATE_DIM + t * DYN_T::STATE_DIM + j] = x[j];
      }
      // Load noise trajectories scaled by the exploration factor
      injectControlNoise(DYN_T::CONTROL_DIM, BLOCKSIZE_Y, NUM_ROLLOUTS, num_timesteps, t, global_idx, thread_idy,
                         optimization_stride, u_d, du_d, sigma_u, u, du);
      // du_d is now v
      __syncthreads();

      // applies constraints as defined in dynamics.cuh see specific dynamics class for what happens here
      // usually just control clamping
      // calls enforceConstraints on both since one is used later on in kernel (u), du_d is what is sent back to the CPU
      dynamics->enforceConstraints(x, &du_d[(NUM_ROLLOUTS * num_timesteps * threadIdx.z +  // z part
                                             global_idx * num_timesteps + t) *
                                            DYN_T::CONTROL_DIM]);
      dynamics->enforceConstraints(x, u);
      __syncthreads();

      // Compute state derivatives
      dynamics->computeStateDeriv(x, u, xdot, theta_s);
      __syncthreads();
      // if (global_idx == 0 && t == 10 && thread_idy == 0)
      // {
      //   printf("Dyna kernel state %d: ", t);
      //   for (int j = 0; j < DYN_T::STATE_DIM;j++)
      //   {
      //     printf("%f, ", x[j]);
      //   }
      //   printf("\ncontrol: ");
      //   for (int j = 0; j < DYN_T::CONTROL_DIM;j++)
      //   {
      //     printf("%f, ", u[j]);
      //   }
      //   printf("\n");
      // }

      // Increment states
      dynamics->updateState(x, xdot, dt);
      __syncthreads();
    }
  }
}

template <class DYN_T, class COST_T, int NUM_ROLLOUTS, int BLOCKSIZE_X>
__global__ void rolloutCostKernel(DYN_T* dynamics, COST_T* costs, float dt, int num_timesteps, float lambda,
                                  float alpha, const float* __restrict__ init_x_d, const float* __restrict__ u_d,
                                  const float* __restrict__ du_d, const float* __restrict__ sigma_u_d,
                                  const float* __restrict__ x_d, float* __restrict__ trajectory_costs_d)
{
  // Get thread and block id
  int thread_idx = threadIdx.x;
  int thread_idy = threadIdx.y;
  int thread_idz = threadIdx.z;
  // int block_idx = blockIdx.x;
  // int global_idx = BLOCKSIZE_X * block_idx + thread_idx;
  int global_idx = blockIdx.x;
  // int t = thread_idx + BLOCKSIZE_X * blockIdx.y;

  // Create shared state and control arrays
  extern __shared__ float entire_buffer[];
  float* x_shared = entire_buffer;
  float* u_shared = &entire_buffer[blockDim.x * blockDim.z * DYN_T::STATE_DIM];
  float* du_shared = &u_shared[blockDim.x * blockDim.z * DYN_T::CONTROL_DIM];
  float* sigma_u = &du_shared[blockDim.x * blockDim.z * DYN_T::CONTROL_DIM];
  float* running_cost_shared = &sigma_u[DYN_T::CONTROL_DIM];
  int* crash_status_shared = (int*)&running_cost_shared[blockDim.x * blockDim.z];
  float* theta_c = (float*)&crash_status_shared[blockDim.x * blockDim.z];

  // __shared__ float x_shared[BLOCKSIZE_X * DYN_T::STATE_DIM * BLOCKSIZE_Z];
  // __shared__ float u_shared[BLOCKSIZE_X * DYN_T::CONTROL_DIM * BLOCKSIZE_Z];
  // __shared__ float du_shared[BLOCKSIZE_X * DYN_T::CONTROL_DIM * BLOCKSIZE_Z];
  // __shared__ float sigma_u[DYN_T::CONTROL_DIM];
  // __shared__ int crash_status_shared[BLOCKSIZE_X * BLOCKSIZE_Z];
  // __shared__ float running_cost_shared[BLOCKSIZE_X * BLOCKSIZE_Z];

  // Create a shared array for the dynamics model to use
  // __shared__ float cost_s[DYN_T::SHARED_MEM_REQUEST_GRD + DYN_T::SHARED_MEM_REQUEST_BLK * BLOCKSIZE_X * BLOCKSIZE_Z];
  // __shared__ typename COST_T::COST_PARAMS_T cost_params;
  // cost_params = costs->getParams();

  // Create local state, state dot and controls
  float* x;
  float* u;
  float* du;
  int* crash_status;

  // Initialize running cost and total cost
  float* running_cost;
  int control_index = 0;
  int j = 0;

  // Load global array to shared array
  x = &x_shared[(blockDim.x * thread_idz + thread_idx) * DYN_T::STATE_DIM];
  u = &u_shared[(blockDim.x * thread_idz + thread_idx) * DYN_T::CONTROL_DIM];
  du = &du_shared[(blockDim.x * thread_idz + thread_idx) * DYN_T::CONTROL_DIM];
  crash_status = &crash_status_shared[thread_idz * blockDim.x + thread_idx];
  crash_status[0] = 0;  // We have not crashed yet as of the first trajectory.
  running_cost = &running_cost_shared[thread_idz * blockDim.x + thread_idx];
  running_cost[0] = 0;
  //__syncthreads();
  // TODO: Remove x_dot
  // loadGlobalToShared(DYN_T::STATE_DIM, DYN_T::CONTROL_DIM, NUM_ROLLOUTS, BLOCKSIZE_Y, global_idx, thread_idy,
  //                    thread_idz, init_x_d, sigma_u_d, x, xdot, u, du, sigma_u);
  if (thread_idx == 0)
  {
    for (j = thread_idy; j < DYN_T::CONTROL_DIM; j += blockDim.y)
    {
      sigma_u[j] = sigma_u_d[j];
    }
  }
  __syncthreads();

  /*<----Start of simulation loop-----> */
  int max_time_iters = ceilf((float)num_timesteps / BLOCKSIZE_X);
  costs->initializeCosts(x, u, theta_c, 0.0, dt);
  for (int time_iter = 0; time_iter < max_time_iters; ++time_iter)
  {
    int t = thread_idx + time_iter * blockDim.x + 1;
    // Load noise trajectories scaled by the exploration factor
    // injectControlNoise(DYN_T::CONTROL_DIM, BLOCKSIZE_Y, NUM_ROLLOUTS, num_timesteps, t, global_idx, thread_idy,
    //                    optimization_stride, u_d, du_d, sigma_u, u, du);
    // // du_d is now v
    // __syncthreads();

    // TODO: Read state and control from global memory
    for (j = thread_idy; j < DYN_T::STATE_DIM; j += blockDim.y)
    {
      x[j] = x_d[NUM_ROLLOUTS * num_timesteps * DYN_T::STATE_DIM * thread_idz +
                 global_idx * num_timesteps * DYN_T::STATE_DIM + t * DYN_T::STATE_DIM + j];
    }
    // Have to do similar steps as injectControlNoise but using the already transformed cost samples
    for (j = thread_idy; j < DYN_T::CONTROL_DIM; j += blockDim.y)
    {
      control_index = NUM_ROLLOUTS * num_timesteps * DYN_T::CONTROL_DIM * thread_idz +
                      global_idx * num_timesteps * DYN_T::CONTROL_DIM + t * DYN_T::CONTROL_DIM + j;
      if (global_idx == 0)
      {
        du[j] = 0;
        u[j] = u_d[control_index];
      }
      else if (global_idx >= 0.99 * NUM_ROLLOUTS)
      {
        du[j] = du_d[control_index];
        u[j] = du[j];
      }
      else
      {
        u[j] = du_d[control_index];
        du[j] = u[j] - u_d[t * DYN_T::CONTROL_DIM + j];
      }
    }
    __syncthreads();

    // dynamics->enforceConstraints(x, u);
    // __syncthreads();
    // Compute cost
    if (thread_idy == 0 && t < num_timesteps)
    {
      running_cost[0] += costs->computeRunningCost(x, u, du, sigma_u, lambda, alpha, t, theta_c, crash_status);
      // if (global_idx == 0 && t == 10)
      // {
      //   printf("Fast kernel state %d: ", t);
      //   for (int j = 0; j < DYN_T::STATE_DIM;j++)
      //   {
      //     printf("%f, ", x[j]);
      //   }
      //   printf("\ncontrol: ");
      //   for (int j = 0; j < DYN_T::CONTROL_DIM;j++)
      //   {
      //     printf("%f, ", u[j]);
      //   }
      //   printf("\n");
      // }
    }
    __syncthreads();
=======
    computeAndSaveCost(NUM_ROLLOUTS, num_timesteps, global_idx, costs, y, running_cost, trajectory_costs_d);
>>>>>>> 9a2f0b74
  }

  // Add all costs together
  // if (threadIdx.x == 0 && threadIdx.y == 0 && threadIdx.z == 0 && blockIdx.x == 0)
  // {
  //   printf("Running Costs: ");
  //   float print_cost = 0;
  //   for (j = 0; j < blockDim.x / 2; j++)
  //   {
  //     print_cost += running_cost_shared[j] + running_cost_shared[j + blockDim.x / 2];
  //     printf("%f, %f,, ", running_cost_shared[j], running_cost_shared[j + blockDim.x / 2]);
  //   }
  //   printf("Total Cost: %f\n", print_cost);
  //   printf("Num of iters: %f, blockDim.x: %d, timesteps: %d\n", ceilf(num_timesteps / blockDim.x), blockDim.x,
  //          num_timesteps);
  // }
  // __syncthreads();
  int prev_size = BLOCKSIZE_X;
  running_cost = &running_cost_shared[blockDim.x * thread_idz];
// if (threadIdx.x == 0 && threadIdx.y == 0 && threadIdx.z == 0 && blockIdx.x == 0)
// {
//   printf("First cost: %f\n", running_cost[0]);
// }
#pragma unroll
  for (int size = prev_size / 2; size > 0; size /= 2)
  {
    if (thread_idy == 0)
    {
      for (j = thread_idx; j < size; j += blockDim.x)
      {
        running_cost[j] += running_cost[j + size];
      }
    }
    __syncthreads();
    if (prev_size - 2 * size == 1 && threadIdx.x == blockDim.x - 1 && thread_idy == 0)
    {
      running_cost[size - 1] += running_cost[prev_size - 1];
    }
    __syncthreads();

    // if (size == blockDim.x / 2 && threadIdx.x == 0 && threadIdx.y == 0 && threadIdx.z == 0 && blockIdx.x == 0)
    // {
    //   printf("Summed Costs round 1: ");
    //   for (j = 0; j < size; j++)
    //   {
    //     printf("%f, ", running_cost[j]);
    //   }
    //   printf("\n");
    // }
    prev_size = size;
  }
  __syncthreads();
  // if (threadIdx.x == 0 && threadIdx.y == 0 && threadIdx.z == 0 && blockIdx.x == 0)
  // {
  //   printf("Summed Costs: running_cost %f, running_cost_shared %f\n", running_cost[0] / (num_timesteps - 1),
  //          running_cost_shared[0] / (num_timesteps - 1));
  // }
  // Compute terminal cost and the final cost for each thread
  computeAndSaveCost(NUM_ROLLOUTS, global_idx, costs, x, running_cost[0] / (num_timesteps - 1), theta_c,
                     trajectory_costs_d);
}

__global__ void normExpKernel(int num_rollouts, float* trajectory_costs_d, float lambda_inv, float baseline)
{
  int global_idx = (blockDim.x * blockIdx.x + threadIdx.x) * blockDim.z + threadIdx.z;
  int global_step = blockDim.x * gridDim.x * blockDim.z * gridDim.z;
#if defined(CUDA_VERSION) && CUDA_VERSION > 11060
  auto block = cg::this_grid();
  int global_idx_b = block.thread_rank() + block.block_rank() * block.num_threads();
  int global_step_b = block.num_threads() * block.num_blocks();
  if (global_idx == 200 && threadIdx.y == 0 && threadIdx.z == 0)
  {
    printf("Global ind: %d, thread_rank: %d\n", global_idx, global_idx_b);
    printf("Global step: %d, thread_rank: %d\n", global_step, global_step_b);
  }
#endif
  normExpTransform(num_rollouts * blockDim.z, trajectory_costs_d, lambda_inv, baseline, global_idx, global_step);
}

__global__ void TsallisKernel(int num_rollouts, float* trajectory_costs_d, float gamma, float r, float baseline)
{
  int global_idx = (blockDim.x * blockIdx.x + threadIdx.x) * blockDim.z + threadIdx.z;
  int global_step = blockDim.x * gridDim.x * blockDim.z * gridDim.z;
  TsallisTransform(num_rollouts * blockDim.z, trajectory_costs_d, gamma, r, baseline, global_idx, global_step);
}

template <int CONTROL_DIM, int NUM_ROLLOUTS, int SUM_STRIDE>
__global__ void weightedReductionKernel(float* exp_costs_d, float* du_d, float* du_new_d, float normalizer,
                                        int num_timesteps)
{
  int thread_idx = threadIdx.x;  // Rollout index
  int block_idx = blockIdx.x;    // Timestep

  // Create a shared array for intermediate sums: CONTROL_DIM x NUM_THREADS
  __shared__ float u_intermediate[CONTROL_DIM * ((NUM_ROLLOUTS - 1) / SUM_STRIDE + 1)];

  float u[CONTROL_DIM];
  setInitialControlToZero(CONTROL_DIM, thread_idx, u, u_intermediate);

  __syncthreads();

  // Sum the weighted control variations at a desired stride
  strideControlWeightReduction(NUM_ROLLOUTS, num_timesteps, SUM_STRIDE, thread_idx, block_idx, CONTROL_DIM, exp_costs_d,
                               normalizer, du_d, u, u_intermediate);

  __syncthreads();

  // Sum all weighted control variations
  rolloutWeightReductionAndSaveControl(thread_idx, block_idx, NUM_ROLLOUTS, num_timesteps, CONTROL_DIM, SUM_STRIDE, u,
                                       u_intermediate, du_new_d);

  __syncthreads();
}

template <int CONTROL_DIM, int NUM_ROLLOUTS, int SUM_STRIDE>
__global__ void weightedReductionKernel(float* exp_costs_d, float* du_d, float* du_new_d,
                                        float2* baseline_and_normalizer_d, int num_timesteps)
{
  int thread_idx = threadIdx.x;  // Rollout index
  int block_idx = blockIdx.x;    // Timestep

  // Create a shared array for intermediate sums: CONTROL_DIM x NUM_THREADS
  __shared__ float u_intermediate[CONTROL_DIM * ((NUM_ROLLOUTS - 1) / SUM_STRIDE + 1)];

  float u[CONTROL_DIM];
  setInitialControlToZero(CONTROL_DIM, thread_idx, u, u_intermediate);

  __syncthreads();

  // Sum the weighted control variations at a desired stride
  strideControlWeightReduction(NUM_ROLLOUTS, num_timesteps, SUM_STRIDE, thread_idx, block_idx, CONTROL_DIM, exp_costs_d,
                               baseline_and_normalizer_d->y, du_d, u, u_intermediate);

  __syncthreads();

  // Sum all weighted control variations
  rolloutWeightReductionAndSaveControl(thread_idx, block_idx, NUM_ROLLOUTS, num_timesteps, CONTROL_DIM, SUM_STRIDE, u,
                                       u_intermediate, du_new_d);

  __syncthreads();
}

/*******************************************************************************************************************
 * Rollout Kernel Helpers
 *******************************************************************************************************************/
__device__ void loadGlobalToShared(int state_dim, int control_dim, int num_rollouts, int blocksize_y, int global_idx,
                                   int thread_idy, int thread_idz, const float* x_device, const float* sigma_u_device,
                                   float* x_thread, float* xdot_thread, float* u_thread, float* du_thread,
                                   float* sigma_u_thread)
{
  // Transfer to shared memory
  int i;
  if (global_idx < num_rollouts)
  {
    for (i = thread_idy; i < state_dim; i += blocksize_y)
    {
      x_thread[i] = x_device[i + state_dim * thread_idz];
      xdot_thread[i] = 0;
    }
    for (i = thread_idy; i < control_dim; i += blocksize_y)
    {
      u_thread[i] = 0;
      du_thread[i] = 0;
      // Only do in threadIdx.x and parallelize along threadIdx.y
      // sigma_u_thread[i] = sigma_u_device[i];
    }
  }
  if (threadIdx.x == 0 /*&& threadIdx.z == 0*/)
  {
    for (i = thread_idy; i < control_dim; i += blocksize_y)
    {
      sigma_u_thread[i] = sigma_u_device[i];
    }
  }
}

// TODO generalize the trim control
// The zero control trajectory should be an equilbrium control defined in the dynamics.
__device__ void injectControlNoise(int control_dim, int blocksize_y, int num_rollouts, int num_timesteps,
                                   int current_timestep, int global_idx, int thread_idy, int optimization_stride,
                                   const float* u_traj_device, float* ep_v_device, const float* sigma_u_thread,
                                   float* u_thread, float* du_thread)
{
  // this is a global index
  int control_index = (num_rollouts * num_timesteps * threadIdx.z +  // z part
                       global_idx * num_timesteps + current_timestep) *
                      control_dim;  // normal part
  // Load the noise trajectory scaled by the exploration factor
  // The prior loop already guarantees that the global index is less than the number of rollouts

  for (int i = thread_idy; i < control_dim; i += blocksize_y)
  {
    // Keep one noise free trajectory
    if (global_idx == 0 || current_timestep < optimization_stride)
    {
      du_thread[i] = 0;
      u_thread[i] = u_traj_device[current_timestep * control_dim + i];
    }
    // Generate 1% zero control trajectory
    else if (global_idx >= 0.99 * num_rollouts)
    {
      du_thread[i] = ep_v_device[control_index + i] * sigma_u_thread[i];
      u_thread[i] = du_thread[i];
    }
    else
    {
      du_thread[i] = ep_v_device[control_index + i] * sigma_u_thread[i];
      u_thread[i] = u_traj_device[current_timestep * control_dim + i] + du_thread[i];
    }
    // Saves the control but doesn't clamp it.
    ep_v_device[control_index + i] = u_thread[i];
  }
}

template <class COST_T>
<<<<<<< HEAD
__device__ void computeAndSaveCost(int num_rollouts, int global_idx, COST_T* costs, float* x_thread, float running_cost,
                                   float* theta_c, float* cost_rollouts_device)
=======
__device__ void computeAndSaveCost(int num_rollouts, int num_timesteps, int global_idx, COST_T* costs, float* output,
                                   float running_cost, float* cost_rollouts_device)
>>>>>>> 9a2f0b74
{
  // only want to save 1 cost per trajectory
  if (threadIdx.y == 0 && global_idx < num_rollouts)
  {
    cost_rollouts_device[global_idx + num_rollouts * threadIdx.z] =
<<<<<<< HEAD
        running_cost + costs->terminalCost(x_thread, theta_c);
=======
        running_cost + costs->terminalCost(output) / (num_timesteps - 1);
>>>>>>> 9a2f0b74
  }
}

/*******************************************************************************************************************
 * NormExp Kernel Helpers
 *******************************************************************************************************************/
float computeBaselineCost(float* cost_rollouts_host, int num_rollouts)
{  // TODO if we use standard containers in MPPI, should this be replaced with a min algorithm?
  int best_idx = computeBestIndex(cost_rollouts_host, num_rollouts);
  return cost_rollouts_host[best_idx];
}

float constructBestWeights(float* cost_rollouts_host, int num_rollouts)
{
  int best_idx = computeBestIndex(cost_rollouts_host, num_rollouts);
  float best_cost = cost_rollouts_host[best_idx];

  for (int i = 0; i < num_rollouts; i++)
  {
    if (i == best_idx)
    {
      cost_rollouts_host[i] = 1.0;
    }
    else
    {
      cost_rollouts_host[i] = 0.0;
    }
  }

  // printf("Best idx: %d, cost: %f\n", best_cost_idx, best_cost);
  return best_cost;
}

int computeBestIndex(float* cost_rollouts_host, int num_rollouts)
{
  float best_cost = cost_rollouts_host[0];
  int best_cost_idx = 0;
  for (int i = 1; i < num_rollouts; i++)
  {
    if (cost_rollouts_host[i] < best_cost)
    {
      best_cost = cost_rollouts_host[i];
      best_cost_idx = i;
    }
  }

  // printf("Best idx: %d, cost: %f\n", best_cost_idx, best_cost);
  return best_cost_idx;
}

__device__ inline float computeBaselineCost(int num_rollouts, const float* __restrict__ trajectory_costs_d,
                                            float* __restrict__ reduction_buffer, int rollout_idx_global,
                                            int rollout_idx_step)
{
  // Copy costs to shared memory
  float min_cost = 0.0;
#if false
  // potential method to speed up copying costs
  int prev_size = min(blockDim.x, num_rollouts);
  float my_val = (rollout_idx_global < num_rollouts) ? trajectory_costs_d[rollout_idx_global] : INFINITY;
  for (int i = rollout_idx_global + rollout_idx_step; i < num_rollouts; i += rollout_idx_step)
  {
    my_val = min(trajectory_costs_d[i], my_val);
  }
  reduction_buffer[rollout_idx_global] = my_val;
  // __syncthreads();
  // if (threadIdx.x == 0)
  // {
  //   for (int i = 0; i < min(blockDim.x, num_rollouts); i++)
  //   {
  //     printf("buff %d: %f\n", i, reduction_buffer[i]);
  //   }
  //   printf("Num rollouts; %d\n", num_rollouts);
  // }
#else
  int prev_size = num_rollouts / 2;
  for (int i = rollout_idx_global; i < prev_size; i += rollout_idx_step)
  {
    reduction_buffer[i] = min(trajectory_costs_d[i], trajectory_costs_d[i + prev_size]);
  }
  if (num_rollouts - 2 * prev_size == 1 && threadIdx.x == blockDim.x - 1)
  {
    reduction_buffer[prev_size - 1] = min(reduction_buffer[num_rollouts - 1], reduction_buffer[prev_size - 1]);
  }
#endif

  __syncthreads();
  // find min along the entire array
  for (int size = prev_size / 2; size > 0; size /= 2)
  {
    for (int i = rollout_idx_global; i < size; i += rollout_idx_step)
    {
      reduction_buffer[i] = min(reduction_buffer[i], reduction_buffer[i + size]);
    }
    __syncthreads();
    if (prev_size - 2 * size == 1 && threadIdx.x == blockDim.x - 1)
    {
      reduction_buffer[size - 1] = min(reduction_buffer[size - 1], reduction_buffer[prev_size - 1]);
    }
    __syncthreads();
    prev_size = size;
  }
  min_cost = reduction_buffer[0];
  return min_cost;
}

__device__ __host__ inline void normExpTransform(int num_rollouts, float* __restrict__ trajectory_costs_d,
                                                 float lambda_inv, float baseline, int global_idx, int rollout_idx_step)
{
  for (int i = global_idx; i < num_rollouts; i += rollout_idx_step)
  {
    float cost_dif = trajectory_costs_d[i] - baseline;
    trajectory_costs_d[i] = expf(-lambda_inv * cost_dif);
  }
}

__device__ inline void TsallisTransform(int num_rollouts, float* __restrict__ trajectory_costs_d, float gamma, float r,
                                        float baseline, int global_idx, int rollout_idx_step)
{
  for (int i = global_idx; i < num_rollouts; i += rollout_idx_step)
  {
    float cost_dif = trajectory_costs_d[i] - baseline;
    // trajectory_costs_d[i] = mppi::math::expr(-lambda_bar_inv * cost_dif);
    // trajectory_costs_d[i] = (cost_dif < gamma) * expf(logf(1.0 - cost_dif / gamma) / (r - 1));
    if (cost_dif < gamma)
    {
      trajectory_costs_d[i] = expf(logf(1.0 - cost_dif / gamma) / (r - 1));
    }
    else
    {
      trajectory_costs_d[i] = 0;
    }
  }
}

__device__ inline float computeNormalizer(int num_rollouts, const float* __restrict__ trajectory_costs_d,
                                          float* __restrict__ reduction_buffer, int rollout_idx_global,
                                          int rollout_idx_step)
{
  // Copy costs to shared memory
#if false
  // potential method to speed up copying costs
  int prev_size = min(blockDim.x, num_rollouts);
  float my_val = (rollout_idx_global < num_rollouts) ? trajectory_costs_d[rollout_idx_global] : 0;
  for (int i = rollout_idx_global + rollout_idx_step; i < num_rollouts; i += rollout_idx_step)
  {
    my_val += trajectory_costs_d[i];
  }
  reduction_buffer[rollout_idx_global] = my_val;
#else
  int prev_size = num_rollouts / 2;
  for (int i = rollout_idx_global; i < prev_size; i += rollout_idx_step)
  {
    reduction_buffer[i] = trajectory_costs_d[i] + trajectory_costs_d[i + prev_size];
  }
  if (num_rollouts - 2 * prev_size == 1 && threadIdx.x == blockDim.x - 1)
  {
    reduction_buffer[prev_size - 1] += reduction_buffer[num_rollouts - 1];
  }
#endif
  __syncthreads();
  // sum the entire array
  for (int size = prev_size / 2; size > 0; size /= 2)
  {
    for (int i = rollout_idx_global; i < size; i += rollout_idx_step)
    {
      reduction_buffer[i] += reduction_buffer[i + size];
    }
    __syncthreads();
    if (prev_size - 2 * size == 1 && threadIdx.x == blockDim.x - 1)
    {
      reduction_buffer[size - 1] += reduction_buffer[prev_size - 1];
    }
    __syncthreads();
    prev_size = size;
  }
  return reduction_buffer[0];
}

template <int NUM_ROLLOUTS, int BLOCKSIZE_X = 1024>
__global__ void fullGPUcomputeWeights(float* __restrict__ trajectory_costs_d, float lambda_inv,
                                      float2* __restrict__ output)
{
  __shared__ float reduction_buffer[NUM_ROLLOUTS];
  // int global_idx = blockIdx.x * blockDim.x + threadIdx.x;
  // int better_global_idx = (blockIdx.x * blockDim.x + threadIdx.x) * blockDim.y + threadIdx.y;
  // int global_idx = (blockDim.x * blockIdx.x + threadIdx.x) * blockDim.z + threadIdx.z;
  // int global_step = blockDim.x * gridDim.x;
  // int better_global_step = blockDim.x * gridDim.x  * blockDim.y * gridDim.y;
  int global_idx = threadIdx.x;
  int global_step = blockDim.x;

  float baseline = computeBaselineCost(NUM_ROLLOUTS, trajectory_costs_d, reduction_buffer, global_idx, global_step);
  normExpTransform(NUM_ROLLOUTS, trajectory_costs_d, lambda_inv, baseline, global_idx, global_step);
  __syncthreads();
  float normalizer = computeNormalizer(NUM_ROLLOUTS, trajectory_costs_d, reduction_buffer, global_idx, global_step);
  __syncthreads();
  if (threadIdx.x == 0)
  {
    *output = make_float2(baseline, normalizer);
  }
}

float computeNormalizer(float* cost_rollouts_host, int num_rollouts)
{
  double normalizer = 0.0;
  for (int i = 0; i < num_rollouts; ++i)
  {
    normalizer += cost_rollouts_host[i];
  }
  return normalizer;
}

void computeFreeEnergy(float& free_energy, float& free_energy_var, float& free_energy_modified,
                       float* cost_rollouts_host, int num_rollouts, float baseline, float lambda)
{
  float var = 0;
  float norm = 0;
  for (int i = 0; i < num_rollouts; i++)
  {
    norm += cost_rollouts_host[i];
    var += powf(cost_rollouts_host[i], 2);
  }
  norm /= num_rollouts;
  free_energy = -lambda * logf(norm) + baseline;
  free_energy_var = lambda * (var / num_rollouts - powf(norm, 2));
  // TODO Figure out the point of the following lines
  float weird_term = free_energy_var / (norm * sqrtf(1.0 * num_rollouts));
  free_energy_modified = lambda * (weird_term + 0.5 * powf(weird_term, 2));
}

/*******************************************************************************************************************
 * Weighted Reduction Kernel Helpers
 *******************************************************************************************************************/
__device__ void setInitialControlToZero(int control_dim, int thread_idx, float* u, float* u_intermediate)
{
  for (int i = 0; i < control_dim; i++)
  {
    u[i] = 0;
    u_intermediate[thread_idx * control_dim + i] = 0;
  }
}

__device__ void strideControlWeightReduction(int num_rollouts, int num_timesteps, int sum_stride, int thread_idx,
                                             int block_idx, int control_dim, float* exp_costs_d, float normalizer,
                                             float* du_d, float* u, float* u_intermediate)
{
  // int index = thread_idx * sum_stride + i;
  for (int i = 0; i < sum_stride; ++i)
  {  // Iterate through the size of the subsection
    if ((thread_idx * sum_stride + i) < num_rollouts)
    {                                                                        // Ensure we do not go out of bounds
      float weight = exp_costs_d[thread_idx * sum_stride + i] / normalizer;  // compute the importance sampling weight
      for (int j = 0; j < control_dim; ++j)
      {  // Iterate through the control dimensions
        // Rollout index: (thread_idx*sum_stride + i)*(num_timesteps*control_dim)
        // Current timestep: block_idx*control_dim
        u[j] = du_d[(thread_idx * sum_stride + i) * (num_timesteps * control_dim) + block_idx * control_dim + j];
        u_intermediate[thread_idx * control_dim + j] += weight * u[j];
      }
    }
  }
}

__device__ void rolloutWeightReductionAndSaveControl(int thread_idx, int block_idx, int num_rollouts, int num_timesteps,
                                                     int control_dim, int sum_stride, float* u, float* u_intermediate,
                                                     float* du_new_d)
{
  if (thread_idx == 0 && block_idx < num_timesteps)
  {  // block index refers to the current timestep
    for (int i = 0; i < control_dim; ++i)
    {  // TODO replace with memset?
      u[i] = 0;
    }
    for (int i = 0; i < ((num_rollouts - 1) / sum_stride + 1); ++i)
    {  // iterate through the each subsection
      for (int j = 0; j < control_dim; ++j)
      {
        u[j] += u_intermediate[i * control_dim + j];
      }
    }
    for (int i = 0; i < control_dim; i++)
    {
      du_new_d[block_idx * control_dim + i] = u[i];
    }
  }
}

template <class DYN_T, class COST_T, class FB_T, int BLOCKSIZE_X, int BLOCKSIZE_Z>
__global__ void stateAndCostTrajectoryKernel(DYN_T* dynamics, COST_T* costs, FB_T* fb_controller, float* control,
                                             float* state, float* output_traj_d, float* cost_traj_d,
                                             int* crash_status_d, int num_rollouts, int num_timesteps, float dt,
                                             float value_func_threshold)
{
  // Get thread and block id
  int thread_idx = threadIdx.x;
  int thread_idy = threadIdx.y;
  int thread_idz = threadIdx.z;
  int block_idx = blockIdx.x;
  int global_idx = BLOCKSIZE_X * block_idx + thread_idx;

  // Create shared state and control arrays
  __shared__ float x_shared[BLOCKSIZE_X * DYN_T::STATE_DIM * BLOCKSIZE_Z];
  __shared__ float x_next_shared[BLOCKSIZE_X * DYN_T::STATE_DIM * BLOCKSIZE_Z];
  __shared__ float y_shared[BLOCKSIZE_X * DYN_T::OUTPUT_DIM * BLOCKSIZE_Z];
  __shared__ float xdot_shared[BLOCKSIZE_X * DYN_T::STATE_DIM * BLOCKSIZE_Z];
  __shared__ float u_shared[BLOCKSIZE_X * DYN_T::CONTROL_DIM * BLOCKSIZE_Z];

  // Create a shared array for the nominal costs calculations
  __shared__ int crash_status_shared[BLOCKSIZE_X * BLOCKSIZE_Z];

  // Create a shared array for the dynamics model to use
  __shared__ float theta_s[DYN_T::SHARED_MEM_REQUEST_GRD + DYN_T::SHARED_MEM_REQUEST_BLK * BLOCKSIZE_X * BLOCKSIZE_Z];
  __shared__ float theta_c[COST_T::SHARED_MEM_REQUEST_GRD + COST_T::SHARED_MEM_REQUEST_BLK * BLOCKSIZE_X];
  __shared__ float theta_fb[FB_T::SHARED_MEM_SIZE];

  // Create local state, state dot and controls
  float* x;
  float* x_next;
  float* x_temp;
  float* y;
  float* x_other;
  float* xdot;
  float* u;
  int* crash_status;
  float fb_control[DYN_T::CONTROL_DIM];
  int t_index = 0;
  int cost_index = 0;

  if (global_idx < num_rollouts)
  {
    // Actual or nominal
    x = &x_shared[(blockDim.x * thread_idz + thread_idx) * DYN_T::STATE_DIM];
    x_next = &x_next_shared[(blockDim.x * thread_idz + thread_idx) * DYN_T::STATE_DIM];
    y = &y_shared[(blockDim.x * thread_idz + thread_idx) * DYN_T::OUTPUT_DIM];
    // The opposite state from above
    x_other = &x_shared[(blockDim.x * (1 - thread_idz) + thread_idx) * DYN_T::STATE_DIM];
    xdot = &xdot_shared[(blockDim.x * thread_idz + thread_idx) * DYN_T::STATE_DIM];
    // Base trajectory
    u = &u_shared[(blockDim.x * thread_idz + thread_idx) * DYN_T::CONTROL_DIM];
    // Nominal State Cost
    crash_status = &crash_status_shared[thread_idz * blockDim.x + thread_idx];
    crash_status[0] = 0;  // We have not crashed yet as of the first trajectory.

    // Load memory into appropriate arrays
    for (int i = thread_idy; i < DYN_T::STATE_DIM; i += blockDim.y)
    {
      x[i] = state[DYN_T::STATE_DIM * threadIdx.z + i];
      xdot[i] = 0.0;
    }
    __syncthreads();
    float curr_state_cost = 0.0;

    dynamics->initializeDynamics(x, u, theta_s, 0.0, dt);
    costs->initializeCosts(x, u, theta_c, 0.0, dt);
    for (int t = 0; t < num_timesteps; t++)
    {
      t_index = threadIdx.z * num_rollouts * num_timesteps + global_idx * num_timesteps + t;
      cost_index = threadIdx.z * num_rollouts * (num_timesteps + 1) + global_idx * (num_timesteps + 1) + t;
      // get next u
      for (int i = thread_idy; i < DYN_T::CONTROL_DIM; i += blockDim.y)
      {
        u[i] = control[global_idx * num_timesteps * DYN_T::CONTROL_DIM + t * DYN_T::CONTROL_DIM + i];
      }

      // only apply feedback if enabled
      // feedback is only applied on real state in RMPPI
      if (BLOCKSIZE_Z > 1 && value_func_threshold == -1 && thread_idz == 0)
      {
        fb_controller->k(x, x_other, t, theta_fb, fb_control);

        for (int i = thread_idy; i < DYN_T::CONTROL_DIM; i += blockDim.y)
        {
          u[i] += fb_control[i];
        }
      }
      __syncthreads();

      dynamics->enforceConstraints(x, u);
      __syncthreads();

      if (thread_idy == 0 && t > 0)
      {
        curr_state_cost = costs->computeStateCost(x, t, theta_c, crash_status);
        crash_status_d[t_index] = crash_status[0];
        cost_traj_d[cost_index] = curr_state_cost;
      }
      __syncthreads();
      // Nominal system is where thread_idz == 1
      if (thread_idz == 1 && thread_idy == 0 && t > 0)
      {
        // compute the nominal system cost
        cost_traj_d[cost_index] =
            0.5 * curr_state_cost +
            // here we know threadIdx.z == 0 since we are only talking about the real system
            fmaxf(fminf(cost_traj_d[global_idx * (num_timesteps + 1) + t], value_func_threshold), curr_state_cost);
      }
      __syncthreads();
      // reset crash status in case initial location is actually a crash cost
      if (t == 0)
      {
        crash_status[0] = 0;
      }

      // Increment states
      dynamics->step(x, x_next, xdot, u, y, theta_s, t, dt);
      __syncthreads();
      x_temp = x;
      x = x_next;
      x_next = x_temp;

      // save results, skips the first state location since that is known
      for (int i = thread_idy; i < DYN_T::OUTPUT_DIM; i += blockDim.y)
      {
        output_traj_d[t_index * DYN_T::OUTPUT_DIM + i] = y[i];
      }
    }
    // get cost traj at +1
    cost_index = threadIdx.z * num_rollouts * (num_timesteps + 1) + global_idx * (num_timesteps + 1) + num_timesteps;
<<<<<<< HEAD
    cost_traj_d[cost_index] = costs->terminalCost(x, theta_c);
=======
    cost_traj_d[cost_index] = costs->terminalCost(y) / (num_timesteps - 1);
>>>>>>> 9a2f0b74
  }
}

/*******************************************************************************************************************
 * Launch Functions
 *******************************************************************************************************************/
template <class DYN_T, class COST_T, int NUM_ROLLOUTS, int BLOCKSIZE_X, int BLOCKSIZE_Y, int BLOCKSIZE_Z>
void launchRolloutKernel(DYN_T* dynamics, COST_T* costs, float dt, int num_timesteps, int optimization_stride,
                         float lambda, float alpha, float* x_d, float* u_d, float* du_d, float* sigma_u_d,
                         float* trajectory_costs, cudaStream_t stream, bool synchronize)
{
  const int gridsize_x = (NUM_ROLLOUTS - 1) / BLOCKSIZE_X + 1;
  static_assert(NUM_ROLLOUTS % BLOCKSIZE_X == 0, "NUM_ROLLOUTS must be evenly divided by BLOCKSIZE_X");
  dim3 dimBlock(BLOCKSIZE_X, BLOCKSIZE_Y, BLOCKSIZE_Z);
  dim3 dimGrid(gridsize_x, 1, 1);
  rolloutKernel<DYN_T, COST_T, BLOCKSIZE_X, BLOCKSIZE_Y, NUM_ROLLOUTS, BLOCKSIZE_Z>
      <<<dimGrid, dimBlock, 0, stream>>>(dynamics, costs, dt, num_timesteps, optimization_stride, lambda, alpha, x_d,
                                         u_d, du_d, sigma_u_d, trajectory_costs);
  HANDLE_ERROR(cudaGetLastError());
  if (synchronize)
  {
    HANDLE_ERROR(cudaStreamSynchronize(stream));
  }
}

template <class DYN_T, class COST_T, int NUM_ROLLOUTS, int BLOCKSIZE_X, int BLOCKSIZE_Y, int BLOCKSIZE_Z,
          int COST_BLOCK_X, int COST_BLOCK_Y>
void launchFastRolloutKernel(DYN_T* dynamics, COST_T* costs, float dt, const int num_timesteps, int optimization_stride,
                             float lambda, float alpha, float* init_x_d, float* x_d, float* u_d, float* du_d,
                             float* sigma_u_d, float* trajectory_costs, cudaStream_t stream, bool synchronize)
{
  const int gridsize_x = (NUM_ROLLOUTS - 1) / BLOCKSIZE_X + 1;
  dim3 dimBlock(BLOCKSIZE_X, BLOCKSIZE_Y, BLOCKSIZE_Z);
  dim3 dimGrid(gridsize_x, 1, 1);
  rolloutDynamicsKernel<DYN_T, BLOCKSIZE_X, BLOCKSIZE_Y, NUM_ROLLOUTS, BLOCKSIZE_Z><<<dimGrid, dimBlock, 0, stream>>>(
      dynamics, dt, num_timesteps, optimization_stride, init_x_d, u_d, du_d, sigma_u_d, x_d);

  dim3 dimCostBlock(COST_BLOCK_X, COST_BLOCK_Y, BLOCKSIZE_Z);
  dim3 dimCostGrid(NUM_ROLLOUTS, 1, 1);
  unsigned shared_mem_size =
      ((COST_BLOCK_X * BLOCKSIZE_Z) * (DYN_T::STATE_DIM + 2 * DYN_T::CONTROL_DIM + 1) + DYN_T::CONTROL_DIM) *
          sizeof(float) +
      (COST_BLOCK_X * BLOCKSIZE_Z) * sizeof(int) + COST_T::SHARED_MEM_REQUEST_GRD +
      COST_T::SHARED_MEM_REQUEST_BLK * COST_BLOCK_X * BLOCKSIZE_Z * sizeof(float);
  // std::cout << "Full size: " << shared_mem_size << std::endl;
  rolloutCostKernel<DYN_T, COST_T, NUM_ROLLOUTS, COST_BLOCK_X><<<dimCostGrid, dimCostBlock, shared_mem_size, stream>>>(
      dynamics, costs, dt, num_timesteps, lambda, alpha, init_x_d, u_d, du_d, sigma_u_d, x_d, trajectory_costs);
  // std::cout << "Grid dim: " << dimCostGrid.x << ", " << dimCostGrid.y << ", " << dimCostGrid.z << std::endl;
  // std::cout << "Block dim: " << dimCostBlock.x << ", " << dimCostBlock.y << ", " << dimCostBlock.z << std::endl;
  HANDLE_ERROR(cudaGetLastError());
  if (synchronize)
  {
    HANDLE_ERROR(cudaStreamSynchronize(stream));
  }
}

void launchNormExpKernel(int num_rollouts, int blocksize_x, float* trajectory_costs_d, float lambda_inv, float baseline,
                         cudaStream_t stream, bool synchronize)
{
  dim3 dimBlock(blocksize_x, 1, 1);
  dim3 dimGrid((num_rollouts - 1) / blocksize_x + 1, 1, 1);
  normExpKernel<<<dimGrid, dimBlock, 0, stream>>>(num_rollouts, trajectory_costs_d, lambda_inv, baseline);
  HANDLE_ERROR(cudaGetLastError());
  if (synchronize)
  {
    HANDLE_ERROR(cudaStreamSynchronize(stream));
  }
}

void launchTsallisKernel(int num_rollouts, int blocksize_x, float* trajectory_costs_d, float gamma, float r,
                         float baseline, cudaStream_t stream, bool synchronize)
{
  dim3 dimBlock(blocksize_x, 1, 1);
  dim3 dimGrid((num_rollouts - 1) / blocksize_x + 1, 1, 1);
  TsallisKernel<<<dimGrid, dimBlock, 0, stream>>>(num_rollouts, trajectory_costs_d, gamma, r, baseline);
  // CudaCheckError();
  HANDLE_ERROR(cudaGetLastError());
  if (synchronize)
  {
    HANDLE_ERROR(cudaStreamSynchronize(stream));
  }
}

template <int NUM_ROLLOUTS>
void launchWeightTransformKernel(float* __restrict__ costs_d, float2* __restrict__ baseline_and_norm_d,
                                 const float lambda_inv, const int num_systems, cudaStream_t stream, bool synchronize)
{
  // Figure out max size of threads from the device properties (slows down this method a lot)
  // int device_id = 0;
  // cudaDeviceProp deviceProp;
  // cudaGetDeviceProperties(&deviceProp, device_id);
  // int blocksize_x = deviceProp.maxThreadsDim[0];
  const int blocksize_x = 1024;
  dim3 dimBlock(blocksize_x, 1, 1);
  // Can't be split into multiple blocks because we want to do all the math in shared memory
  dim3 dimGrid(1, 1, 1);
  for (int i = 0; i < num_systems; i++)
  {
    fullGPUcomputeWeights<NUM_ROLLOUTS>
        <<<dimGrid, dimBlock, 0, stream>>>(costs_d + i * NUM_ROLLOUTS, lambda_inv, baseline_and_norm_d + i);
    HANDLE_ERROR(cudaGetLastError());
  }
  if (synchronize)
  {
    HANDLE_ERROR(cudaStreamSynchronize(stream));
  }
}

template <class DYN_T, int NUM_ROLLOUTS, int SUM_STRIDE>
void launchWeightedReductionKernel(float* exp_costs_d, float* du_d, float* du_new_d, float normalizer,
                                   int num_timesteps, cudaStream_t stream, bool synchronize)
{
  dim3 dimBlock((NUM_ROLLOUTS - 1) / SUM_STRIDE + 1, 1, 1);
  dim3 dimGrid(num_timesteps, 1, 1);
  weightedReductionKernel<DYN_T::CONTROL_DIM, NUM_ROLLOUTS, SUM_STRIDE>
      <<<dimGrid, dimBlock, 0, stream>>>(exp_costs_d, du_d, du_new_d, normalizer, num_timesteps);
  // CudaCheckError();
  HANDLE_ERROR(cudaGetLastError());
  if (synchronize)
  {
    HANDLE_ERROR(cudaStreamSynchronize(stream));
  }
}

template <class DYN_T, int NUM_ROLLOUTS, int SUM_STRIDE>
void launchweightedReductionKernel(float* exp_costs_d, float* du_d, float* du_new_d, float2* baseline_and_normalizer_d,
                                   int num_timesteps, cudaStream_t stream, bool synchronize)
{
  dim3 dimBlock((NUM_ROLLOUTS - 1) / SUM_STRIDE + 1, 1, 1);
  dim3 dimGrid(num_timesteps, 1, 1);
  weightedReductionKernel<DYN_T::CONTROL_DIM, NUM_ROLLOUTS, SUM_STRIDE>
      <<<dimGrid, dimBlock, 0, stream>>>(exp_costs_d, du_d, du_new_d, baseline_and_normalizer_d, num_timesteps);
  // CudaCheckError();
  HANDLE_ERROR(cudaGetLastError());
  if (synchronize)
  {
    HANDLE_ERROR(cudaStreamSynchronize(stream));
  }
}

template <class DYN_T, class COST_T, class FB_T, int BLOCKSIZE_X, int BLOCKSIZE_Y, int BLOCKSIZE_Z>
void launchStateAndCostTrajectoryKernel(DYN_T* dynamics, COST_T* cost, FB_T* fb_controller, float* control_trajectories,
                                        float* state, float* output_traj_result, float* cost_traj_result,
                                        int* crash_status_result, int num_rollouts, int num_timesteps, float dt,
                                        cudaStream_t stream, float value_func_threshold, bool synchronize)
{
  const int gridsize_x = (num_rollouts - 1) / BLOCKSIZE_X + 1;
  dim3 dimBlock(BLOCKSIZE_X, BLOCKSIZE_Y, BLOCKSIZE_Z);
  dim3 dimGrid(gridsize_x, 1, 1);
  stateAndCostTrajectoryKernel<DYN_T, COST_T, FB_T, BLOCKSIZE_X, BLOCKSIZE_Z><<<dimGrid, dimBlock, 0, stream>>>(
      dynamics, cost, fb_controller, control_trajectories, state, output_traj_result, cost_traj_result,
      crash_status_result, num_rollouts, num_timesteps, dt, value_func_threshold);
  HANDLE_ERROR(cudaGetLastError());
  if (synchronize)
  {
    HANDLE_ERROR(cudaStreamSynchronize(stream));
  }
}
}  // namespace mppi_common

namespace rmppi_kernels
{
template <class DYN_T, class COST_T, int BLOCKSIZE_X, int BLOCKSIZE_Y, int SAMPLES_PER_CONDITION>
__global__ void initEvalKernel(DYN_T* dynamics, COST_T* costs, int num_timesteps, float lambda, float alpha,
                               int ctrl_stride, float dt, int* strides_d, float* exploration_std_dev_d, float* states_d,
                               float* control_d, float* control_noise_d, float* costs_d)
{
  int i, j;
  int tdx = threadIdx.x;
  int tdy = threadIdx.y;
  int bdx = blockIdx.x;

  // Initialize the local state, controls, and noise
  float* state;
  float* state_next;
  float* state_temp;
  float* output;
  float* state_der;
  float* control;
  float* control_noise;  // du
  int* crash_status;

  // Create shared arrays for holding state and control data.
  __shared__ float state_shared[BLOCKSIZE_X * DYN_T::STATE_DIM];
  __shared__ float state_next_shared[BLOCKSIZE_X * DYN_T::STATE_DIM];
  __shared__ float output_shared[BLOCKSIZE_X * DYN_T::OUTPUT_DIM];
  __shared__ float state_der_shared[BLOCKSIZE_X * DYN_T::STATE_DIM];
  __shared__ float control_shared[BLOCKSIZE_X * DYN_T::CONTROL_DIM];
  __shared__ float control_noise_shared[BLOCKSIZE_X * DYN_T::CONTROL_DIM];
  __shared__ float exploration_std_dev[DYN_T::CONTROL_DIM];  // Each thread only reads
  __shared__ int crash_status_shared[BLOCKSIZE_X];

  // Create a shared array for the dynamics model to use
  __shared__ float theta_s[DYN_T::SHARED_MEM_REQUEST_GRD + DYN_T::SHARED_MEM_REQUEST_BLK * BLOCKSIZE_X];
  __shared__ float theta_c[COST_T::SHARED_MEM_REQUEST_GRD + COST_T::SHARED_MEM_REQUEST_BLK * BLOCKSIZE_X];

  float running_cost = 0;  // Initialize trajectory cost

  int global_idx = BLOCKSIZE_X * bdx + tdx;                // Set the global index for CUDA threads
  int condition_idx = global_idx / SAMPLES_PER_CONDITION;  // Set the index for our candidate
  int stride = strides_d[condition_idx];                   // Each candidate can have a different starting stride

  // Get the pointer that belongs to the current thread with respect to the shared arrays
  state = &state_shared[tdx * DYN_T::STATE_DIM];
  state_next = &state_next_shared[tdx * DYN_T::STATE_DIM];
  output = &output_shared[tdx * DYN_T::OUTPUT_DIM];
  state_der = &state_der_shared[tdx * DYN_T::STATE_DIM];
  control = &control_shared[tdx * DYN_T::CONTROL_DIM];
  control_noise = &control_noise_shared[tdx * DYN_T::CONTROL_DIM];
  crash_status = &crash_status_shared[tdx];
  crash_status[0] = 0;  // We have not crashed yet as of the first trajectory.

  // Copy the state to the thread
  for (i = tdy; i < DYN_T::STATE_DIM; i += blockDim.y)
  {
    state[i] = states_d[condition_idx * DYN_T::STATE_DIM + i];  // states_d holds each condition
  }

  // Copy the exploration noise std_dev to the thread
  for (i = tdy; i < DYN_T::CONTROL_DIM; i += blockDim.y)
  {
    control[i] = 0.0;
    control_noise[i] = 0.0;
    exploration_std_dev[i] = exploration_std_dev_d[i];
  }

  __syncthreads();
  dynamics->initializeDynamics(state, control, theta_s, 0.0, dt);
  costs->initializeCosts(state, control, theta_c, 0.0, dt);
  for (i = 0; i < num_timesteps; ++i)
  {  // Outer loop iterates on timesteps
    // Inject the control noise
    for (j = tdy; j < DYN_T::CONTROL_DIM; j += blockDim.y)
    {
      if ((i + stride) >= num_timesteps)
      {  // Pad the end of the controls with the last control
        control[j] = control_d[(num_timesteps - 1) * DYN_T::CONTROL_DIM + j];
      }
      else
      {
        control[j] = control_d[(i + stride) * DYN_T::CONTROL_DIM + j];
      }

      // First rollout is noise free
      if (global_idx % SAMPLES_PER_CONDITION == 0 || i < ctrl_stride)
      {
        control_noise[j] = 0.0;
      }
      else
      {
        control_noise[j] =
            control_noise_d[num_timesteps * DYN_T::CONTROL_DIM * global_idx + i * DYN_T::CONTROL_DIM + j] *
            exploration_std_dev[j];
      }

      // Sum the control and the noise
      control[j] += control_noise[j];
    }  // End inject control noise

    __syncthreads();

    dynamics->enforceConstraints(state, control);
    __syncthreads();
    if (tdy == 0 && i > 0)
    {  // Only compute once per global index, make sure that we don't divide by zero
<<<<<<< HEAD
      running_cost += (costs->computeRunningCost(state, control, control_noise, exploration_std_dev, lambda, alpha, i,
                                                 theta_c, crash_status) -
=======
      running_cost += (costs->computeRunningCost(output, control, control_noise, exploration_std_dev, lambda, alpha, i,
                                                 crash_status) -
>>>>>>> 9a2f0b74
                       running_cost) /
                      (1.0 * i);
    }
    __syncthreads();

    // Increment states
    dynamics->step(state, state_next, state_der, control, output, theta_s, i, dt);
    __syncthreads();
    state_temp = state;
    state = state_next;
    state_next = state;
  }
  // End loop outer loop on timesteps

  if (tdy == 0)
  {  // Only save the costs once per global idx (thread y is only for parallelization)
    costs_d[global_idx] = running_cost + costs->terminalCost(output) / (num_timesteps - 1);
  }
}

// Newly Written
template <class DYN_T, class COST_T, class FB_T, int BLOCKSIZE_X, int BLOCKSIZE_Y, int NUM_ROLLOUTS, int BLOCKSIZE_Z>
__global__ void RMPPIRolloutKernel(DYN_T* dynamics, COST_T* costs, FB_T* fb_controller, float dt, int num_timesteps,
                                   int optimization_stride, float lambda, float alpha, float value_func_threshold,
                                   float* x_d, float* u_d, float* du_d, float* sigma_u_d, float* trajectory_costs_d)
{
  int thread_idx = threadIdx.x;
  int thread_idy = threadIdx.y;
  int thread_idz = threadIdx.z;
  int block_idx = blockIdx.x;
  int global_idx = BLOCKSIZE_X * block_idx + thread_idx;

  // Create shared memory for state and control
  __shared__ float x_shared[BLOCKSIZE_X * DYN_T::STATE_DIM * BLOCKSIZE_Z];
  __shared__ float x_next_shared[BLOCKSIZE_X * DYN_T::STATE_DIM * BLOCKSIZE_Z];
  __shared__ float y_shared[BLOCKSIZE_X * DYN_T::OUTPUT_DIM * BLOCKSIZE_Z];
  __shared__ float xdot_shared[BLOCKSIZE_X * DYN_T::STATE_DIM * BLOCKSIZE_Z];
  __shared__ float u_shared[BLOCKSIZE_X * DYN_T::CONTROL_DIM * BLOCKSIZE_Z];
  __shared__ float du_shared[BLOCKSIZE_X * DYN_T::CONTROL_DIM * BLOCKSIZE_Z];
  __shared__ float sigma_u[DYN_T::CONTROL_DIM];

  // Create a shared array for the nominal costs calculations
  __shared__ float running_state_cost_nom_shared[BLOCKSIZE_X];
  __shared__ float running_control_cost_nom_shared[BLOCKSIZE_X];
  __shared__ int crash_status_shared[BLOCKSIZE_X * BLOCKSIZE_Z];

  // Create a shared array for the dynamics model to use
  __shared__ float theta_s[DYN_T::SHARED_MEM_REQUEST_GRD + DYN_T::SHARED_MEM_REQUEST_BLK * BLOCKSIZE_X * BLOCKSIZE_Z];
  __shared__ float theta_c[COST_T::SHARED_MEM_REQUEST_GRD + COST_T::SHARED_MEM_REQUEST_BLK * BLOCKSIZE_X * BLOCKSIZE_Z];

  // Create a shared array for the feedback controller to use
  __shared__ float theta_fb[FB_T::SHARED_MEM_SIZE];

  // Create local state, state dot and controls
  float* x;
  float* x_next;
  float* x_next_other;
  float* x_temp;
  float* y;
  float* x_other;
  float* xdot;
  float* u;
  float* du;
  int* crash_status;
  // The array to hold K(x,x*)
  float fb_control[DYN_T::CONTROL_DIM];

  int t = 0;
  int i = 0;
  // int j = 0;

  // Initialize running costs
  float running_state_cost_real = 0;
  float running_control_cost_real = 0;
  float* running_state_cost_nom;
  float running_tracking_cost_real = 0;
  float* running_control_cost_nom;

  // Load global array into shared memory
  if (global_idx < NUM_ROLLOUTS)
  {
    // Actual or nominal
    x = &x_shared[(blockDim.x * thread_idz + thread_idx) * DYN_T::STATE_DIM];
    x_next = &x_next_shared[(blockDim.x * thread_idz + thread_idx) * DYN_T::STATE_DIM];
    y = &y_shared[(blockDim.x * thread_idz + thread_idx) * DYN_T::OUTPUT_DIM];
    // The opposite state from above
    x_other = &x_shared[(blockDim.x * (1 - thread_idz) + thread_idx) * DYN_T::STATE_DIM];
    x_next_other = &x_next_shared[(blockDim.x * (1 - thread_idz) + thread_idx) * DYN_T::STATE_DIM];
    xdot = &xdot_shared[(blockDim.x * thread_idz + thread_idx) * DYN_T::STATE_DIM];
    // Base trajectory
    u = &u_shared[(blockDim.x * thread_idz + thread_idx) * DYN_T::CONTROL_DIM];
    // Noise added to trajectory
    du = &du_shared[(blockDim.x * thread_idz + thread_idx) * DYN_T::CONTROL_DIM];
    // Nominal State Cost
    running_state_cost_nom = &running_state_cost_nom_shared[thread_idx];
    running_control_cost_nom = &running_control_cost_nom_shared[thread_idx];
    crash_status = &crash_status_shared[thread_idz * blockDim.x + thread_idx];
    crash_status[0] = 0;  // We have not crashed yet as of the first trajectory.

    // Load memory into appropriate arrays
    mppi_common::loadGlobalToShared(DYN_T::STATE_DIM, DYN_T::CONTROL_DIM, NUM_ROLLOUTS, BLOCKSIZE_Y, global_idx,
                                    thread_idy, thread_idz, x_d, sigma_u_d, x, xdot, u, du, sigma_u);
    __syncthreads();
    *running_state_cost_nom = 0;
    *running_control_cost_nom = 0;
    float curr_state_cost = 0.0;
    dynamics->initializeDynamics(x, u, theta_s, 0.0, dt);
    costs->initializeCosts(x, u, theta_c, 0.0, dt);
    for (t = 0; t < num_timesteps; t++)
    {
      mppi_common::injectControlNoise(DYN_T::CONTROL_DIM, BLOCKSIZE_Y, NUM_ROLLOUTS, num_timesteps, t, global_idx,
                                      thread_idy, optimization_stride, u_d, du_d, sigma_u, u, du);
      __syncthreads();

      // Now find feedback control
      for (i = 0; i < DYN_T::CONTROL_DIM; i++)
      {
        fb_control[i] = 0;
      }

      // we do not apply feedback on the nominal state z == 1
      if (thread_idz == 0)
      {
        fb_controller->k(x, x_other, t, theta_fb, fb_control);
      }

      for (i = thread_idy; i < DYN_T::CONTROL_DIM; i += BLOCKSIZE_Y)
      {
        u[i] += fb_control[i];
        // Make sure feedback is added to the modified control noise pointer
        // du_d[control_index + i] += fb_control[i];
      }

      __syncthreads();
      // Clamp the control in both the importance sampling sequence and the disturbed sequence.
      dynamics->enforceConstraints(x, u);
      __syncthreads();

      // Calculate All the costs
      if (t > 0)
      {
<<<<<<< HEAD
        curr_state_cost = costs->computeStateCost(x, t, theta_c, crash_status);
=======
        curr_state_cost = costs->computeStateCost(y, t, crash_status);
>>>>>>> 9a2f0b74
      }

      // Nominal system is where thread_idz == 1
      if (thread_idz == 1 && thread_idy == 0 && t > 0)
      {
        // This memory is shared in the y direction so limit which threads can write to it
        *running_state_cost_nom += curr_state_cost;
        *running_control_cost_nom += costs->computeLikelihoodRatioCost(u, du, sigma_u, lambda, alpha);
      }
      // Real system cost update when thread_idz == 0
      if (thread_idz == 0 && t > 0)
      {
        running_state_cost_real += curr_state_cost;
        running_control_cost_real += costs->computeLikelihoodRatioCost(u, du, sigma_u, lambda, alpha);

        running_tracking_cost_real +=
            (curr_state_cost + costs->computeFeedbackCost(fb_control, sigma_u, lambda, alpha));
      }

      __syncthreads();
      // Dynamics update
      dynamics->step(x, x_next, xdot, u, y, theta_s, t, dt);
      x_temp = x;
      x = x_next;
      x_next = x_temp;
      x_temp = x_other;
      x_other = x_next_other;
      x_next_other = x_temp;
    }

    // Compute average cost per timestep
    if (thread_idz == 1 && thread_idy == 0)
    {
      *running_state_cost_nom /= ((float)num_timesteps - 1);
      *running_control_cost_nom /= ((float)num_timesteps - 1);
    }

    if (thread_idz == 0)
    {
      running_state_cost_real /= ((float)num_timesteps - 1);
      running_tracking_cost_real /= ((float)num_timesteps - 1);
      running_control_cost_real /= ((float)num_timesteps - 1);
    }

    // calculate terminal costs
    if (thread_idz == 1 && thread_idy == 0)
    {  // Thread y required to prevent double addition
<<<<<<< HEAD
      *running_state_cost_nom += costs->terminalCost(x, theta_c);
=======
      *running_state_cost_nom += costs->terminalCost(y) / (num_timesteps - 1);
>>>>>>> 9a2f0b74
    }

    if (thread_idz == 0)
    {
<<<<<<< HEAD
      running_state_cost_real += costs->terminalCost(x, theta_c);
      running_tracking_cost_real += costs->terminalCost(x, theta_c);
=======
      running_state_cost_real += costs->terminalCost(y) / (num_timesteps - 1);
      running_tracking_cost_real += costs->terminalCost(y) / (num_timesteps - 1);
>>>>>>> 9a2f0b74
    }

    // Figure out final form of nominal cost
    __syncthreads();
    float running_cost_nom = 0;
    if (thread_idz == 0)
    {
      running_cost_nom = 0.5 * (*running_state_cost_nom) +
                         0.5 * fmaxf(fminf(running_tracking_cost_real, value_func_threshold), *running_state_cost_nom);

      running_cost_nom += *running_control_cost_nom;

      // Copy costs over to global memory
      // Actual System cost
      trajectory_costs_d[global_idx] = running_state_cost_real + running_control_cost_real;
      // Nominal System Cost - Again this is actaully only  known on real system threads
      trajectory_costs_d[global_idx + NUM_ROLLOUTS] = running_cost_nom;
    }
  }
}

/*******************************************************************************************************************
 * Launch Functions
 *******************************************************************************************************************/

template <class DYN_T, class COST_T, int BLOCKSIZE_X, int BLOCKSIZE_Y, int SAMPLES_PER_CONDITION>
void launchInitEvalKernel(DYN_T* dynamics, COST_T* costs, int num_candidates, int num_timesteps, float lambda,
                          float alpha, int ctrl_stride, float dt, int* strides_d, float* exploration_std_dev_d,
                          float* states_d, float* control_d, float* control_noise_d, float* costs_d,
                          cudaStream_t stream, bool synchronize)
{
  int GRIDSIZE_X = num_candidates * SAMPLES_PER_CONDITION / BLOCKSIZE_X;
  static_assert(SAMPLES_PER_CONDITION % BLOCKSIZE_X == 0,
                "SAMPLES_PER_CONDITION must be evenly divided by "
                "BLOCKSIZE_X");
  dim3 dimBlock(BLOCKSIZE_X, BLOCKSIZE_Y, 1);
  dim3 dimGrid(GRIDSIZE_X, 1, 1);
  initEvalKernel<DYN_T, COST_T, BLOCKSIZE_X, BLOCKSIZE_Y, SAMPLES_PER_CONDITION>
      <<<dimGrid, dimBlock, 0, stream>>>(dynamics, costs, num_timesteps, lambda, alpha, ctrl_stride, dt, strides_d,
                                         exploration_std_dev_d, states_d, control_d, control_noise_d, costs_d);
  HANDLE_ERROR(cudaGetLastError());
  if (synchronize)
  {
    HANDLE_ERROR(cudaStreamSynchronize(stream));
  }
}

template <class DYN_T, class COST_T, class FB_T, int NUM_ROLLOUTS, int BLOCKSIZE_X, int BLOCKSIZE_Y, int BLOCKSIZE_Z>
void launchRMPPIRolloutKernel(DYN_T* dynamics, COST_T* costs, FB_T* fb_controller, float dt, int num_timesteps,
                              int optimization_stride, float lambda, float alpha, float value_func_threshold,
                              float* x_d, float* u_d, float* du_d, float* sigma_u_d, float* trajectory_costs,
                              cudaStream_t stream, bool synchronize)
{
  const int gridsize_x = (NUM_ROLLOUTS - 1) / BLOCKSIZE_X + 1;
  static_assert(NUM_ROLLOUTS % BLOCKSIZE_X == 0, "NUM_ROLLOUTS must be evenly divided by BLOCKSIZE_X");
  dim3 dimBlock(BLOCKSIZE_X, BLOCKSIZE_Y, BLOCKSIZE_Z);
  dim3 dimGrid(gridsize_x, 1, 1);
  RMPPIRolloutKernel<DYN_T, COST_T, FB_T, BLOCKSIZE_X, BLOCKSIZE_Y, NUM_ROLLOUTS, BLOCKSIZE_Z>
      <<<dimGrid, dimBlock, 0, stream>>>(dynamics, costs, fb_controller, dt, num_timesteps, optimization_stride, lambda,
                                         alpha, value_func_threshold, x_d, u_d, du_d, sigma_u_d, trajectory_costs);
  HANDLE_ERROR(cudaGetLastError());
  if (synchronize)
  {
    HANDLE_ERROR(cudaStreamSynchronize(stream));
  }
}
}  // namespace rmppi_kernels<|MERGE_RESOLUTION|>--- conflicted
+++ resolved
@@ -91,19 +91,12 @@
       // Accumulate running cost
       if (thread_idy == 0 && t > 0)
       {
-<<<<<<< HEAD
         running_cost +=
             (costs->computeRunningCost(x, u, du, sigma_u, lambda, alpha, t, theta_c, crash_status) - running_cost) /
             (t);
         // running_cost +=
         //     costs->computeRunningCost(x, u, du, sigma_u, lambda, alpha, t, theta_c, crash_status) / (num_timesteps -
         //     1);
-=======
-        // running_cost +=
-        //     costs->computeRunningCost(y, u, du, sigma_u, lambda, alpha, t, crash_status);
-        running_cost +=
-            (costs->computeRunningCost(y, u, du, sigma_u, lambda, alpha, t, crash_status) - running_cost) / (1.0 * t);
->>>>>>> 9a2f0b74
       }
 
       // Compute state derivatives
@@ -115,8 +108,7 @@
       x_next = x_temp;
     }
     // Compute terminal cost and the final cost for each thread
-<<<<<<< HEAD
-    computeAndSaveCost(NUM_ROLLOUTS, global_idx, costs, x, running_cost, theta_c, trajectory_costs_d);
+    computeAndSaveCost(NUM_ROLLOUTS, num_timesteps, global_idx, costs, y, running_cost, theta_c, trajectory_costs_d);
   }
 }
 
@@ -349,9 +341,6 @@
       // }
     }
     __syncthreads();
-=======
-    computeAndSaveCost(NUM_ROLLOUTS, num_timesteps, global_idx, costs, y, running_cost, trajectory_costs_d);
->>>>>>> 9a2f0b74
   }
 
   // Add all costs together
@@ -567,23 +556,14 @@
 }
 
 template <class COST_T>
-<<<<<<< HEAD
-__device__ void computeAndSaveCost(int num_rollouts, int global_idx, COST_T* costs, float* x_thread, float running_cost,
-                                   float* theta_c, float* cost_rollouts_device)
-=======
 __device__ void computeAndSaveCost(int num_rollouts, int num_timesteps, int global_idx, COST_T* costs, float* output,
-                                   float running_cost, float* cost_rollouts_device)
->>>>>>> 9a2f0b74
+                                   float running_cost, float* theta_c, float* cost_rollouts_device)
 {
   // only want to save 1 cost per trajectory
   if (threadIdx.y == 0 && global_idx < num_rollouts)
   {
     cost_rollouts_device[global_idx + num_rollouts * threadIdx.z] =
-<<<<<<< HEAD
-        running_cost + costs->terminalCost(x_thread, theta_c);
-=======
-        running_cost + costs->terminalCost(output) / (num_timesteps - 1);
->>>>>>> 9a2f0b74
+        running_cost + costs->terminalCost(output, theta_c) / (num_timesteps - 1);
   }
 }
 
@@ -1003,11 +983,7 @@
     }
     // get cost traj at +1
     cost_index = threadIdx.z * num_rollouts * (num_timesteps + 1) + global_idx * (num_timesteps + 1) + num_timesteps;
-<<<<<<< HEAD
-    cost_traj_d[cost_index] = costs->terminalCost(x, theta_c);
-=======
-    cost_traj_d[cost_index] = costs->terminalCost(y) / (num_timesteps - 1);
->>>>>>> 9a2f0b74
+    cost_traj_d[cost_index] = costs->terminalCost(y, theta_c) / (num_timesteps - 1);
   }
 }
 
@@ -1273,13 +1249,8 @@
     __syncthreads();
     if (tdy == 0 && i > 0)
     {  // Only compute once per global index, make sure that we don't divide by zero
-<<<<<<< HEAD
-      running_cost += (costs->computeRunningCost(state, control, control_noise, exploration_std_dev, lambda, alpha, i,
+      running_cost += (costs->computeRunningCost(output, control, control_noise, exploration_std_dev, lambda, alpha, i,
                                                  theta_c, crash_status) -
-=======
-      running_cost += (costs->computeRunningCost(output, control, control_noise, exploration_std_dev, lambda, alpha, i,
-                                                 crash_status) -
->>>>>>> 9a2f0b74
                        running_cost) /
                       (1.0 * i);
     }
@@ -1296,7 +1267,7 @@
 
   if (tdy == 0)
   {  // Only save the costs once per global idx (thread y is only for parallelization)
-    costs_d[global_idx] = running_cost + costs->terminalCost(output) / (num_timesteps - 1);
+    costs_d[global_idx] = running_cost + costs->terminalCost(output, theta_c) / (num_timesteps - 1);
   }
 }
 
@@ -1421,11 +1392,7 @@
       // Calculate All the costs
       if (t > 0)
       {
-<<<<<<< HEAD
-        curr_state_cost = costs->computeStateCost(x, t, theta_c, crash_status);
-=======
-        curr_state_cost = costs->computeStateCost(y, t, crash_status);
->>>>>>> 9a2f0b74
+        curr_state_cost = costs->computeStateCost(y, t, theta_c, crash_status);
       }
 
       // Nominal system is where thread_idz == 1
@@ -1473,22 +1440,13 @@
     // calculate terminal costs
     if (thread_idz == 1 && thread_idy == 0)
     {  // Thread y required to prevent double addition
-<<<<<<< HEAD
-      *running_state_cost_nom += costs->terminalCost(x, theta_c);
-=======
-      *running_state_cost_nom += costs->terminalCost(y) / (num_timesteps - 1);
->>>>>>> 9a2f0b74
+      *running_state_cost_nom += costs->terminalCost(y, theta_c) / (num_timesteps - 1);
     }
 
     if (thread_idz == 0)
     {
-<<<<<<< HEAD
-      running_state_cost_real += costs->terminalCost(x, theta_c);
-      running_tracking_cost_real += costs->terminalCost(x, theta_c);
-=======
-      running_state_cost_real += costs->terminalCost(y) / (num_timesteps - 1);
-      running_tracking_cost_real += costs->terminalCost(y) / (num_timesteps - 1);
->>>>>>> 9a2f0b74
+      running_state_cost_real += costs->terminalCost(y, theta_c) / (num_timesteps - 1);
+      running_tracking_cost_real += costs->terminalCost(y, theta_c) / (num_timesteps - 1);
     }
 
     // Figure out final form of nominal cost
