--- conflicted
+++ resolved
@@ -251,52 +251,6 @@
   return normalizer;
 }
 
-<<<<<<< HEAD
-    template<class DYN_T, class COST_T, class FB_T, int BLOCKSIZE_X, int BLOCKSIZE_Z>
-    __global__ void stateAndCostTrajectoryKernel(DYN_T* dynamics, COST_T* costs, FB_T* fb_controller,
-                                          float* control, float* state,
-                                          float* state_traj_d, float* cost_traj_d, int* crash_status_d,
-                                          int num_rollouts, int num_timesteps,
-                                          float dt, float value_func_threshold) {
-      // Get thread and block id
-      int thread_idx = threadIdx.x;
-      int thread_idy = threadIdx.y;
-      int thread_idz = threadIdx.z;
-      int block_idx = blockIdx.x;
-      int global_idx = BLOCKSIZE_X * block_idx + thread_idx;
-
-      // Create shared state and control arrays
-      __shared__ float x_shared[BLOCKSIZE_X * DYN_T::STATE_DIM * BLOCKSIZE_Z];
-      __shared__ float xdot_shared[BLOCKSIZE_X * DYN_T::STATE_DIM * BLOCKSIZE_Z];
-      __shared__ float u_shared[BLOCKSIZE_X * DYN_T::CONTROL_DIM * BLOCKSIZE_Z];
-
-      // Create a shared array for the nominal costs calculations
-      __shared__ float running_state_cost_nom_shared[BLOCKSIZE_X];
-      __shared__ float running_control_cost_nom_shared[BLOCKSIZE_X];
-      __shared__ int crash_status_shared[BLOCKSIZE_X * BLOCKSIZE_Z];
-
-      // Create a shared array for the dynamics model to use
-      __shared__ float theta_s[DYN_T::SHARED_MEM_REQUEST_GRD + DYN_T::SHARED_MEM_REQUEST_BLK*BLOCKSIZE_X*BLOCKSIZE_Z];
-      __shared__ float theta_fb[FB_T::SHARED_MEM_SIZE];
-
-      // Create local state, state dot and controls
-      float* x;
-      float* x_other;
-      float* xdot;
-      float* u;
-      int* crash_status;
-      float fb_control[DYN_T::CONTROL_DIM];
-
-      //Load global array to shared array
-      if (global_idx < num_rollouts) {
-        x = &x_shared[(blockDim.x * thread_idz + thread_idx) * DYN_T::STATE_DIM];
-        // The opposite state from above
-        x_other = &x_shared[(blockDim.x * (1 - thread_idz) + thread_idx) * DYN_T::STATE_DIM];
-        xdot = &xdot_shared[(blockDim.x * thread_idz + thread_idx) * DYN_T::STATE_DIM];
-        // Base trajectory
-        u = &u_shared[(blockDim.x * thread_idz + thread_idx) * DYN_T::CONTROL_DIM];
-      }
-=======
 void computeFreeEnergy(float& free_energy, float& free_energy_var, float& free_energy_modified,
                        float* cost_rollouts_host, int num_rollouts, float baseline, float lambda)
 {
@@ -314,7 +268,6 @@
   float weird_term = free_energy_var / (norm * sqrtf(1.0 * num_rollouts));
   free_energy_modified = lambda * (weird_term + 0.5 * powf(weird_term, 2));
 }
->>>>>>> a1a87b28
 
 /*******************************************************************************************************************
  * Weighted Reduction Kernel Helpers
@@ -328,87 +281,6 @@
   }
 }
 
-<<<<<<< HEAD
-      // compute state trajectory for the rollouts
-      if(global_idx < num_rollouts) {
-        // Actual or nominal
-        x = &x_shared[(blockDim.x * thread_idz + thread_idx) * DYN_T::STATE_DIM];
-        // The opposite state from above
-        x_other = &x_shared[(blockDim.x * (1 - thread_idz) + thread_idx) * DYN_T::STATE_DIM];
-        xdot = &xdot_shared[(blockDim.x * thread_idz + thread_idx) * DYN_T::STATE_DIM];
-        // Base trajectory
-        u = &u_shared[(blockDim.x * thread_idz + thread_idx) * DYN_T::CONTROL_DIM];
-        // Nominal State Cost
-        crash_status = &crash_status_shared[thread_idz*blockDim.x + thread_idx];
-        crash_status[0] = 0; // We have not crashed yet as of the first trajectory.
-
-        // Load memory into appropriate arrays
-        for (int i = thread_idy; i < DYN_T::STATE_DIM; i += blockDim.y) {
-          x[i] = state[DYN_T::STATE_DIM * threadIdx.z + i];
-          xdot[i] = 0.0;
-        }
-        __syncthreads();
-        float curr_state_cost = 0.0;
-
-        dynamics->initializeDynamics(x, u, theta_s, 0.0, dt);
-
-        for(int t = 0; t < num_timesteps; t++) {
-          // get next u
-          for(int i = thread_idy; i < DYN_T::CONTROL_DIM; i+= blockDim.y) {
-            u[i] = control[global_idx*num_timesteps*DYN_T::CONTROL_DIM + t*DYN_T::CONTROL_DIM + i];
-          }
-
-          // only apply feedback if enabled
-          // TODO: Check feedback is only applied on real state
-          if(BLOCKSIZE_Z > 1 && value_func_threshold == -1 && thread_idz == 0) {
-            fb_controller->k(x, x_other, t, theta_fb, fb_control);
-
-            for (int i = thread_idy; i < DYN_T::CONTROL_DIM; i+= blockDim.y) {
-              u[i] += fb_control[i];
-            }
-          }
-          __syncthreads();
-
-          dynamics->enforceConstraints(x, u);
-          __syncthreads();
-
-          if (thread_idy == 0) {
-            curr_state_cost = costs->computeStateCost(x, t, crash_status);
-            crash_status_d[threadIdx.z*num_rollouts*num_timesteps +
-                       global_idx*num_timesteps + t] = crash_status[0];
-            cost_traj_d[threadIdx.z*num_rollouts*num_timesteps +
-                        global_idx*num_timesteps + t] = curr_state_cost;
-            __syncthreads();
-
-            // Nominal system is where thread_idz == 1
-            if (thread_idz == 1 && thread_idy == 0) {
-              // compute the nominal system cost
-              cost_traj_d[threadIdx.z*num_rollouts*num_timesteps +
-                          global_idx*num_timesteps + t] = 0.5 * curr_state_cost +
-                                                          fmaxf(fminf(cost_traj_d[global_idx*num_timesteps + t], value_func_threshold), curr_state_cost);
-            }
-          }
-          __syncthreads();
-          // reset crash status
-          if(t == 0) {
-            crash_status[0] = 0;
-          }
-
-          //Compute state derivatives
-          dynamics->computeStateDeriv(x, u, xdot, theta_s);
-          __syncthreads();
-
-          //Increment states
-          dynamics->updateState(x, xdot, dt);
-          __syncthreads();
-
-          // save results
-          for(int i = thread_idy; i < DYN_T::STATE_DIM; i+= blockDim.y) {
-            state_traj_d[threadIdx.z*num_rollouts*num_timesteps*DYN_T::STATE_DIM +
-                global_idx*num_timesteps*DYN_T::STATE_DIM + t*DYN_T::STATE_DIM + i] = x[i];
-          }
-        }
-=======
 __device__ void strideControlWeightReduction(int num_rollouts, int num_timesteps, int sum_stride, int thread_idx,
                                              int block_idx, int control_dim, float* exp_costs_d, float normalizer,
                                              float* du_d, float* u, float* u_intermediate)
@@ -425,7 +297,6 @@
         // Current timestep: block_idx*control_dim
         u[j] = du_d[(thread_idx * sum_stride + i) * (num_timesteps * control_dim) + block_idx * control_dim + j];
         u_intermediate[thread_idx * control_dim + j] += weight * u[j];
->>>>>>> a1a87b28
       }
     }
   }
@@ -448,35 +319,17 @@
         u[j] += u_intermediate[i * control_dim + j];
       }
     }
-<<<<<<< HEAD
-
-    template<class DYN_T, class COST_T, class FB_T, int BLOCKSIZE_X, int BLOCKSIZE_Y,
-             int BLOCKSIZE_Z = 1>
-    void launchStateAndCostTrajectoryKernel(DYN_T* dynamics, COST_T* cost, FB_T* fb_controller,
-            float* control_trajectories, float* state,
-            float* state_traj_result, float* cost_traj_result,
-            int* crash_status_result, int num_rollouts,
-            int num_timesteps, float dt, cudaStream_t stream, float value_func_threshold = -1) {
-      const int gridsize_x = (num_rollouts - 1) / BLOCKSIZE_X + 1;
-      dim3 dimBlock(BLOCKSIZE_X, BLOCKSIZE_Y, BLOCKSIZE_Z);
-      dim3 dimGrid(gridsize_x, 1, 1);
-      stateAndCostTrajectoryKernel<DYN_T, COST_T, FB_T, BLOCKSIZE_X, BLOCKSIZE_Z>
-              <<<dimGrid, dimBlock, 0, stream>>>(dynamics, cost,
-          fb_controller, control_trajectories, state, state_traj_result,
-          cost_traj_result, crash_status_result, num_rollouts,
-          num_timesteps, dt, value_func_threshold);
-=======
     for (int i = 0; i < control_dim; i++)
     {
       du_new_d[block_idx * control_dim + i] = u[i];
->>>>>>> a1a87b28
-    }
-  }
-}
-
-template <class DYN_T, class FB_T, int BLOCKSIZE_X, int BLOCKSIZE_Z, bool ENABLE_FEEDBACK>
-__global__ void stateTrajectoryKernel(DYN_T* dynamics, FB_T* fb_controller, float* control, float* state,
-                                      float* state_traj, int num_rollouts, int num_timesteps, float dt)
+    }
+  }
+}
+
+template <class DYN_T, class COST_T, class FB_T, int BLOCKSIZE_X, int BLOCKSIZE_Z>
+__global__ void stateAndCostTrajectoryKernel(DYN_T* dynamics, COST_T* costs, FB_T* fb_controller, float* control,
+                                             float* state, float* state_traj_d, float* cost_traj_d, int* crash_status_d,
+                                             int num_rollouts, int num_timesteps, float dt, float value_func_threshold)
 {
   // Get thread and block id
   int thread_idx = threadIdx.x;
@@ -490,6 +343,11 @@
   __shared__ float xdot_shared[BLOCKSIZE_X * DYN_T::STATE_DIM * BLOCKSIZE_Z];
   __shared__ float u_shared[BLOCKSIZE_X * DYN_T::CONTROL_DIM * BLOCKSIZE_Z];
 
+  // Create a shared array for the nominal costs calculations
+  __shared__ float running_state_cost_nom_shared[BLOCKSIZE_X];
+  __shared__ float running_control_cost_nom_shared[BLOCKSIZE_X];
+  __shared__ int crash_status_shared[BLOCKSIZE_X * BLOCKSIZE_Z];
+
   // Create a shared array for the dynamics model to use
   __shared__ float theta_s[DYN_T::SHARED_MEM_REQUEST_GRD + DYN_T::SHARED_MEM_REQUEST_BLK * BLOCKSIZE_X * BLOCKSIZE_Z];
   __shared__ float theta_fb[FB_T::SHARED_MEM_SIZE];
@@ -499,6 +357,7 @@
   float* x_other;
   float* xdot;
   float* u;
+  int* crash_status;
   float fb_control[DYN_T::CONTROL_DIM];
 
   // Load global array to shared array
@@ -525,7 +384,28 @@
   // compute state trajectory for the rollouts
   if (global_idx < num_rollouts)
   {
+    // Actual or nominal
+    x = &x_shared[(blockDim.x * thread_idz + thread_idx) * DYN_T::STATE_DIM];
+    // The opposite state from above
+    x_other = &x_shared[(blockDim.x * (1 - thread_idz) + thread_idx) * DYN_T::STATE_DIM];
+    xdot = &xdot_shared[(blockDim.x * thread_idz + thread_idx) * DYN_T::STATE_DIM];
+    // Base trajectory
+    u = &u_shared[(blockDim.x * thread_idz + thread_idx) * DYN_T::CONTROL_DIM];
+    // Nominal State Cost
+    crash_status = &crash_status_shared[thread_idz * blockDim.x + thread_idx];
+    crash_status[0] = 0;  // We have not crashed yet as of the first trajectory.
+
+    // Load memory into appropriate arrays
+    for (int i = thread_idy; i < DYN_T::STATE_DIM; i += blockDim.y)
+    {
+      x[i] = state[DYN_T::STATE_DIM * threadIdx.z + i];
+      xdot[i] = 0.0;
+    }
+    __syncthreads();
+    float curr_state_cost = 0.0;
+
     dynamics->initializeDynamics(x, u, theta_s, 0.0, dt);
+
     for (int t = 0; t < num_timesteps; t++)
     {
       // get next u
@@ -534,14 +414,9 @@
         u[i] = control[global_idx * num_timesteps * DYN_T::CONTROL_DIM + t * DYN_T::CONTROL_DIM + i];
       }
 
-      for (int i = 0; i < DYN_T::CONTROL_DIM; i++)
-      {
-        fb_control[i] = 0;
-      }
-
       // only apply feedback if enabled
       // TODO: Check feedback is only applied on real state
-      if (BLOCKSIZE_Z > 1 && ENABLE_FEEDBACK)
+      if (BLOCKSIZE_Z > 1 && value_func_threshold == -1 && thread_idz == 0)
       {
         fb_controller->k(x, x_other, t, theta_fb, fb_control);
 
@@ -549,11 +424,34 @@
         {
           u[i] += fb_control[i];
         }
+      }
+      __syncthreads();
+
+      dynamics->enforceConstraints(x, u);
+      __syncthreads();
+
+      if (thread_idy == 0)
+      {
+        curr_state_cost = costs->computeStateCost(x, t, crash_status);
+        crash_status_d[threadIdx.z * num_rollouts * num_timesteps + global_idx * num_timesteps + t] = crash_status[0];
+        cost_traj_d[threadIdx.z * num_rollouts * num_timesteps + global_idx * num_timesteps + t] = curr_state_cost;
         __syncthreads();
-      }
-
-      dynamics->enforceConstraints(x, u);
-      __syncthreads();
+
+        // Nominal system is where thread_idz == 1
+        if (thread_idz == 1 && thread_idy == 0)
+        {
+          // compute the nominal system cost
+          cost_traj_d[threadIdx.z * num_rollouts * num_timesteps + global_idx * num_timesteps + t] =
+              0.5 * curr_state_cost +
+              fmaxf(fminf(cost_traj_d[global_idx * num_timesteps + t], value_func_threshold), curr_state_cost);
+        }
+      }
+      __syncthreads();
+      // reset crash status
+      if (t == 0)
+      {
+        crash_status[0] = 0;
+      }
 
       // Compute state derivatives
       dynamics->computeStateDeriv(x, u, xdot, theta_s);
@@ -566,8 +464,8 @@
       // save results
       for (int i = thread_idy; i < DYN_T::STATE_DIM; i += blockDim.y)
       {
-        state_traj[threadIdx.z * num_rollouts * num_timesteps * DYN_T::STATE_DIM +
-                   global_idx * num_timesteps * DYN_T::STATE_DIM + t * DYN_T::STATE_DIM + i] = x[i];
+        state_traj_d[threadIdx.z * num_rollouts * num_timesteps * DYN_T::STATE_DIM +
+                     global_idx * num_timesteps * DYN_T::STATE_DIM + t * DYN_T::STATE_DIM + i] = x[i];
       }
     }
   }
@@ -613,17 +511,18 @@
   HANDLE_ERROR(cudaStreamSynchronize(stream));
 }
 
-template <class DYN_T, class FB_T, int BLOCKSIZE_X, int BLOCKSIZE_Y, int BLOCKSIZE_Z, bool ENABLE_FEEDBACK>
-void launchStateTrajectoryKernel(DYN_T* dynamics, FB_T* fb_controller, float* control_trajectories, float* state,
-                                 float* state_traj_result, int num_rollouts, int num_timesteps, float dt,
-                                 cudaStream_t stream)
+template <class DYN_T, class COST_T, class FB_T, int BLOCKSIZE_X, int BLOCKSIZE_Y, int BLOCKSIZE_Z = 1>
+void launchStateAndCostTrajectoryKernel(DYN_T* dynamics, COST_T* cost, FB_T* fb_controller, float* control_trajectories,
+                                        float* state, float* state_traj_result, float* cost_traj_result,
+                                        int* crash_status_result, int num_rollouts, int num_timesteps, float dt,
+                                        cudaStream_t stream, float value_func_threshold = -1)
 {
   const int gridsize_x = (num_rollouts - 1) / BLOCKSIZE_X + 1;
   dim3 dimBlock(BLOCKSIZE_X, BLOCKSIZE_Y, BLOCKSIZE_Z);
   dim3 dimGrid(gridsize_x, 1, 1);
-  stateTrajectoryKernel<DYN_T, FB_T, BLOCKSIZE_X, BLOCKSIZE_Z, ENABLE_FEEDBACK>
-      <<<dimGrid, dimBlock, 0, stream>>>(dynamics, fb_controller, control_trajectories, state, state_traj_result,
-                                         /**feedback_gains_d,**/ num_rollouts, num_timesteps, dt);
+  stateAndCostTrajectoryKernel<DYN_T, COST_T, FB_T, BLOCKSIZE_X, BLOCKSIZE_Z><<<dimGrid, dimBlock, 0, stream>>>(
+      dynamics, cost, fb_controller, control_trajectories, state, state_traj_result, cost_traj_result,
+      crash_status_result, num_rollouts, num_timesteps, dt, value_func_threshold);
 }
 }  // namespace mppi_common
 
