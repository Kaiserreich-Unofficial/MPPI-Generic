/**
 * Created by Bogdan on 2/11/20.
 * Creates the API for interfacing with an MPPI controller
 * should define a compute_control based on state as well
 * as return timing info
**/

#ifndef BASE_PLANT_H_
#define BASE_PLANT_H_

// Double check if these are included in mppi_common.h
#include <Eigen/Dense>
#include <vector>
#include <array>
#include <chrono>
#include <atomic>
#include <opencv2/opencv.hpp>
#include <mutex>

template <class CONTROLLER_T>
class BasePlant {
public:
  using c_array = typename CONTROLLER_T::control_array;
  using c_traj = typename CONTROLLER_T::control_trajectory;

  using s_array = typename CONTROLLER_T::state_array;
  using s_traj = typename CONTROLLER_T::state_trajectory;
  using K_traj = typename CONTROLLER_T::feedback_gain_trajectory;

  using DYN_T = typename CONTROLLER_T::TEMPLATED_DYNAMICS;
  using DYN_PARAMS_T = typename DYN_T::DYN_PARAMS_T;
  using COST_T = typename CONTROLLER_T::TEMPLATED_COSTS;
  using COST_PARAMS_T = typename COST_T::COST_PARAMS_T;
protected:

  std::mutex access_guard_;

  int hz_ = 10; // Frequency of control publisher
  bool debug_mode_ = false;
  bool increment_state_ = false;

  DYN_PARAMS_T dynamics_params_;
  COST_PARAMS_T cost_params_;

  bool has_new_dynamics_params_ = false;
  bool has_new_cost_params_ = false;
  bool recieved_debug_img_ = false;

  std::string debug_window_name_ = "NO NAME SET";
  cv::Mat debug_img_;

  // Values needed
  s_array init_state_ = s_array::Zero();
  c_array init_u_ = c_array::Zero();

  // Values updated at every time step
  s_array state_ = s_array::Zero();
  c_array u_ = c_array::Zero();
  // solution
  s_traj state_traj_;
  c_traj control_traj_;

  // values sometime updated
  // TODO init to zero?
<<<<<<< HEAD
  K_mat feedback_gains_;
=======
  K_traj feedback_gain_;
>>>>>>> 4c50af35

  // from ROSHandle mppi_node
  int optimization_stride_ = 1;
  int last_optimization_stride_ = 0;

  /**
   * From before while loop
   */
  /**
   * Robot Time: based off of the time stamps from the state estimator
   * Wall Clock: always real time per the computer
   */
  // Robot Time: can scale with a simulation
  double last_used_pose_update_time_ = -1; // time of the last pose update that was used for optimization
  // Wall Clock: always real time
  double last_optimization_time_ = 0; // time of the last optimization
  double optimize_loop_duration_ = 0; // duration of the entire controller run loop
  double optimization_duration_ = 0; // Most recent time it took to run MPPI iteration
  double feedback_duration_ = 0; // most recent time it took to run the feedback controller
  double sleep_duration_ = 0; // how long the most recent loop in runControlLoop slept
  double avg_loop_time_ms_ = 0; // Average time it takes to run the controller
  double avg_optimize_time_ms_ = 0; // Average time it takes to runControlLoop
  double avg_feedback_time_ms_ = 0; // Average time it takes to run the feedback controller
  double avg_sleep_time_ms_ = 0; // Average time the runControlLoop sleeps between calls

  int num_iter_ = 0; // number of calls to computeControl
  /**
   * represents the status of the vehicle
   * 0: running normally
   * 1: not activated or no state information
   */
  int status_ = 1;

  //Obstacle and map parameters
  // TODO fix naming
  std::vector<int> obstacleDescription_;
  std::vector<float> obstacleData_;
  std::vector<int> costmapDescription_;
  std::vector<float> costmapData_;
  std::vector<int> modelDescription_;
  std::vector<float> modelData_;
public:
  std::shared_ptr<CONTROLLER_T> controller_;

//  EIGEN_MAKE_ALIGNED_OPERATOR_NEW
  BasePlant(std::shared_ptr<CONTROLLER_T> controller, int hz, int optimization_stride) {
    controller_ = controller;
    hz_ = hz;
    optimization_stride_ = optimization_stride;
  };
  /**
   * Destructor must be virtual so that children are properly
   * destroyed when called from a BasePlant reference
   */
  virtual ~BasePlant() = default;

  // ======== PURE VIRTUAL =========
  /**
   * applies the control to the system
   * @param u
   */
  virtual void pubControl(const c_array& u) = 0;

  /**
   * Receives timing info from control loop and can be overwritten
   * to ouput to another system
   * @param avg_loop_ms          Average duration of a single iteration in ms
   * @param avg_optimize_ms      Average time to call computeControl
   * @param avg_feedback_ms      Average time to call computeFeedbackGains
   */
  virtual void setTimingInfo(double avg_loop_ms,
                             double avg_optimize_ms,
                             double avg_feedback_ms) = 0;

  /**
  * @brief Checks the system status.
  * @return An integer specifying the status. 0 means the system is operating
  * nominally, 1 means something is wrong but no action needs to be taken,
  * 2 means that the vehicle should stop immediately.
  */
  virtual int checkStatus() = 0;

  /**
   * @return the current time not necessarily real time
   */
  virtual double getCurrentTime() = 0;

  // ======== PURE VIRTUAL END ====

  s_traj getStateTraj() {
    return state_traj_;
  }
  c_traj getControlTraj() {
    return control_traj_;
  }
  K_mat getFeedbackGains() {
    return feedback_gains_;
  }

  /**
   * Return the latest state received
   * @return the latest state
   */
  virtual s_array getState() {return state_;};

  virtual void setState(s_array state) {state_ = state;}
  virtual void setControl(c_array u) {u_ = u;}
  virtual void setDebugMode(bool mode) {debug_mode_ = mode;}

  int getTargetOptimizationStride() {return optimization_stride_;};
  int getLastOptimizationStride() {return last_optimization_stride_;};
  void setTargetOptimizationStride(int new_val) {optimization_stride_ = new_val;}

  virtual void getNewObstacles(std::vector<int>& obs_description,
                               std::vector<float>& obs_data) {};

  virtual void getNewCostmap(std::vector<int>& costmap_description,
                             std::vector<float>& costmap_data) {};

  // TODO should I keep this or not?
  virtual void getNewModel(std::vector<int>& model_description,
                           std::vector<float>& model_data) {};

  int getHz() {return hz_;}


  // TODO should publish to a topic not a static window
  /**
   * sets a debug image to be published at hz rate
   * @param debug_img
   */
  virtual void setDebugImage(cv::Mat debug_img, std::string name) {
    recieved_debug_img_ = true;
    std::lock_guard<std::mutex> guard(access_guard_);
    debug_window_name_ = name;
    debug_img_ = debug_img;
  }

  virtual void displayDebugImage() {
    if(recieved_debug_img_) {
      cv::namedWindow(debug_window_name_, cv::WINDOW_AUTOSIZE);
      cv::imshow(debug_window_name_, debug_img_);
      cv::waitKey(1);
    }
  }

  virtual void setSolution(const s_traj& state_seq,
                           const c_traj& control_seq,
<<<<<<< HEAD
                           const K_mat& feedback_gains,
                           double timestamp) {
    std::lock_guard<std::mutex> guard(access_guard_);
    last_used_pose_update_time_ = timestamp;
    state_traj_ = state_seq;
    control_traj_ = control_seq;
    feedback_gains_ = feedback_gains;
  }
  /**
   * updates the state and publishes a new control
   * @param state the most recent state from state estimator
   * @param time the time of the most recent state from the state estimator
   */
  virtual void updateState(s_array& state, double time) {
    // calculate and update all timing variables
    double time_since_last_opt = time - last_used_pose_update_time_;
=======
                           const K_traj& feedback_gains,
                           double timestamp,
                           double loop_speed) = 0;
>>>>>>> 4c50af35

    state_ = state;

    // check if the requested time is in the calculated trajectory
    auto upper_limit = last_used_pose_update_time_ + controller_->getDt()*controller_->getNumTimesteps();
    bool t_within_trajectory = time > last_used_pose_update_time_ &&
                               time < last_used_pose_update_time_ + controller_->getDt()*controller_->getNumTimesteps();

    if (time_since_last_opt > 0 && t_within_trajectory){
      pubControl(controller_->getCurrentControl(state, time_since_last_opt));
    }
  }

  virtual bool hasNewDynamicsParams() {return has_new_dynamics_params_;};
  virtual bool hasNewCostParams() {return has_new_cost_params_;};

  virtual DYN_PARAMS_T getNewDynamicsParams() {
    has_new_dynamics_params_ = false;
    return dynamics_params_;
  }
  virtual COST_PARAMS_T getNewCostParams() {
    has_new_cost_params_ = false;
    return cost_params_;
  }

  virtual void setDynamicsParams(DYN_PARAMS_T params) {
    dynamics_params_ = params;
    has_new_dynamics_params_ = true;
  }
  virtual void setCostParams(COST_PARAMS_T params) {
    cost_params_ = params;
    has_new_cost_params_ = true;
  }

  virtual bool hasNewObstacles() { return false;};
  virtual bool hasNewCostmap() { return false;};
  virtual bool hasNewModel() { return false;};

  /**
<<<<<<< HEAD
=======
  * @brief Checks the system status.
  * @return An integer specifying the status. 0 means the system is operating
  * nominally, 1 means something is wrong but no action needs to be taken,
  * 2 means that the vehicle should stop immediately.
  */
  virtual int checkStatus() = 0;

  /**
   * Linearly interpolate the controls
   * @param  t           time in s that we desire a control for
   * @param  dt          time between control steps
   * @param  control_seq control trajectory used for interpolation
   * @return             the control at time t, interpolated from
   *                     the control sequence
   */
  c_array interpolateControls(double t,
                              double dt,
                              const c_traj& control_seq) {

    int lower_idx = (int) (t / dt);
    int upper_idx = lower_idx + 1;
    double alpha = (t - lower_idx * dt) / dt;

    c_array interpolated_control;
    int control_dim = CONTROLLER_T::TEMPLATED_DYNAMICS::CONTROL_DIM;
    for (int i = 0; i < interpolated_control.size(); i++) {
      float prev_cmd = control_seq(i, lower_idx);
      float next_cmd = control_seq(i, upper_idx);
      interpolated_control(i) = (1 - alpha) * prev_cmd + alpha * next_cmd;
    }
    return interpolated_control;
  };

  /**
   * Linearly interpolate the controls
   * @param  t           time in s that we desire a control for
   * @param  dt          time between control steps
   * @param  control_seq control trajectory used for interpolation
   * @return             the control at time t, interpolated from
   *                     the control sequence
   */
  // c_array interpolateFeedbackControls(double t,
  //                                     double dt,
  //                                     const c_traj& control_seq,
  //                                     const s_traj& state_seq,
  //                                     const s_array& curr_state,
  //                                     const K_traj& K) {
  //   int lower_idx = (int) (t / dt);
  //   int upper_idx = lower_idx + 1;
  //   double alpha = (t - lower_idx * dt) / dt;

  //   c_array interpolated_control;
  //   s_array desired_state;

  //   int state_dim = CONTROLLER_T::TEMPLATED_DYNAMICS::STATE_DIM;

  //   Eigen::MatrixXf current_state(7,1);
  //   Eigen::MatrixXf desired_state(7,1);
  //   Eigen::MatrixXf deltaU;
  //   current_state << full_state_.x_pos, full_state_.y_pos, full_state_.yaw, full_state_.roll, full_state_.u_x, full_state_.u_y, full_state_.yaw_mder;
  //   for (int i = 0; i < 7; i++){
  //     desired_state(i) = (1 - alpha)*stateSequence_[7*lowerIdx + i] + alpha*stateSequence_[7*upperIdx + i];
  //   }

  //   deltaU = ((1-alpha)*feedback_gains_[lowerIdx] + alpha*feedback_gains_[upperIdx])*(current_state - desired_state);

  //   if (std::isnan( deltaU(0) ) || std::isnan( deltaU(1))){
  //     steering = steering_ff;
  //     throttle = throttle_ff;
  //   }
  //   else {
  //     steering_fb = deltaU(0);
  //     throttle_fb = deltaU(1);
  //     steering = fmin(0.99, fmax(-0.99, steering_ff + steering_fb));
  //     throttle = fmin(throttleMax_, fmax(-0.99, throttle_ff + throttle_fb));
  //   }
  // };

  /**
>>>>>>> 4c50af35
   *
   * @param controller
   * @param state
   * @return
   */
  bool updateParameters(CONTROLLER_T* controller, s_array& state) {
    bool changed = false;
    if (debug_mode_ && controller->cost_->getDebugDisplayEnabled()) { //Display the debug window.
      changed = true;
      cv::Mat debug_img = controller->cost_->getDebugDisplay(state.data());
      setDebugImage(debug_img, debug_window_name_);
    }
    //Update the cost parameters
    if(hasNewCostParams()) {
      changed = true;
      COST_PARAMS_T cost_params = getNewCostParams();
      controller->cost_->setParams(cost_params);
    }
    // update dynamics params
    if (hasNewDynamicsParams()) {
      changed = true;
      DYN_PARAMS_T dyn_params = getNewDynamicsParams();
      controller->model_->setParams(dyn_params);
    }
    //Update any obstacles
    /*
    TODO should this exist at all?
    if (hasNewObstacles()){
      getNewObstacles(obstacleDescription, obstacleData);
      controller->cost_->updateObstacles(obstacleDescription, obstacleData);
    }
     */
    //Update the costmap
    if (hasNewCostmap()){
      changed = true;
      // TODO define generic
      getNewCostmap(costmapDescription_, costmapData_);
      controller->cost_->updateCostmap(costmapDescription_, costmapData_);
    }
    return changed;
  }

  /**
   * two concepts of time
   *    1. wall clock: how long it takes according to actual time to optimize
   *    2. robot time: how long has elapsed from the perspective of the robot (per the state estimator)
   * @param controller
   * @param is_alive
   * @return the millisecond number that the loop iteration started at
   */
  void runControlIteration(CONTROLLER_T* controller, std::atomic<bool>* is_alive) {
    if(!is_alive->load()) {
      // break out if it should stop
      return;
    }

    double temp_last_pose_time = getCurrentTime();

    // debug mode propagates dynamics on its own
    if (!debug_mode_){
      // wait for a new pose to compute control sequence from
      while(last_used_pose_update_time_ == temp_last_pose_time && is_alive->load()){
        usleep(50);
        temp_last_pose_time = getCurrentTime();
      }
    }
    s_array state = getState();

    std::chrono::steady_clock::time_point loop_start = std::chrono::steady_clock::now();
    num_iter_++;

    // calculate how much we should slide the control sequence
    double dt = last_used_pose_update_time_ - temp_last_pose_time;
    if(last_used_pose_update_time_ == -1) {
      // should only happen on the first iteration
      dt = 0;
      last_optimization_stride_ = 0;
    } else {
      last_optimization_stride_ = std::max(int(round(dt / hz_)), optimization_stride_);
    }
    last_used_pose_update_time_ = temp_last_pose_time;
    // determine how long we should stride based off of robot time

    // TODO call update importance sampler

    if (last_optimization_stride_ > 0 && last_optimization_stride_ < controller->num_timesteps_){
      controller->slideControlSequence(last_optimization_stride_);
    }

    // Compute a new control sequence
    std::chrono::steady_clock::time_point optimization_start = std::chrono::steady_clock::now();
    controller->computeControl(state); // Compute the nominal control sequence

    c_traj control_traj = controller->getControlSeq();
    s_traj state_traj = controller->getStateSeq();
    optimization_duration_ = (std::chrono::steady_clock::now() - optimization_start).count() / 1e6;

    std::chrono::steady_clock::time_point feedback_start = std::chrono::steady_clock::now();
    // TODO make sure this is zero by default
    K_mat feedback_gains;
    if(controller->getFeedbackEnabled()) {
      controller->computeFeedbackGains(state);
      feedback_gains = controller->getFeedbackGains();
    }
    feedback_duration_ = (std::chrono::steady_clock::now() - feedback_start).count() / 1e6;

    //Set the updated solution for execution
    setSolution(state_traj,
                control_traj,
                feedback_gains,
                temp_last_pose_time);

    //Check the robots status
    status_ = checkStatus();

    // TODO
    //Increment the state if debug mode is set to true
    // if (status != 0 && debug_mode_){
    //   for (int t = 0; t < optimization_stride; t++){
    //     int control_dim = CONTROLLER_T::TEMPLATED_DYNAMICS::CONTROL_DIM;
    //     for (int i = 0; i < control_dim; i++) {
    //       u[i] = control_traj[control_dim * t + i];
    //     }
    //     controller->model_->updateState(state, u);
    //   }
    // }

    optimize_loop_duration_ = (std::chrono::steady_clock::now() - loop_start).count() / 1e6;

    // Update the average loop time data
    double prev_iter_percent = (num_iter_ - 1.0) / num_iter_;

    avg_loop_time_ms_ = prev_iter_percent * avg_loop_time_ms_ +
                              optimize_loop_duration_ / num_iter_;
    avg_optimize_time_ms_ = prev_iter_percent * avg_optimize_time_ms_ +
                              optimization_duration_ / num_iter_;
    avg_feedback_time_ms_ = prev_iter_percent * avg_feedback_time_ms_ +
                              feedback_duration_ /num_iter_;

    setTimingInfo(avg_loop_time_ms_, avg_optimize_time_ms_, avg_feedback_time_ms_);
  }

  void runControlLoop(CONTROLLER_T* controller,
                      std::atomic<bool>* is_alive) {
    //Initial condition of the robot
    state_ = init_state_;

    //Initial control value
    u_ = init_u_;

    double temp_last_pose_time = getCurrentTime();

    //Set the loop rate
    std::chrono::milliseconds ms{(int)(optimization_stride_*1000.0/hz_)};
    if (!debug_mode_){
      while(last_used_pose_update_time_ == temp_last_pose_time && is_alive->load()){
        usleep(50);
        temp_last_pose_time = getCurrentTime();
      }
    }
    controller->resetControls();
    last_used_pose_update_time_ = getCurrentTime();

    //Start the control loop.
    while (is_alive->load()) {
      runControlIteration(controller, is_alive);

      double wait_until_time = last_used_pose_update_time_ + (1.0/hz_)*last_optimization_stride_;

      std::chrono::steady_clock::time_point sleep_start = std::chrono::steady_clock::now();
      while(is_alive->load() && status_ == 0 && wait_until_time < getCurrentTime()) {
        usleep(50);
      }
      sleep_duration_ = (sleep_start - std::chrono::steady_clock::now()).count();
      double prev_iter_percent = (num_iter_ - 1.0) / num_iter_;
      avg_sleep_time_ms_ = prev_iter_percent * avg_sleep_time_ms_ +
              sleep_duration_/num_iter_;
    }
  }
};

#endif //BASE_PLANT_H_<|MERGE_RESOLUTION|>--- conflicted
+++ resolved
@@ -62,11 +62,7 @@
 
   // values sometime updated
   // TODO init to zero?
-<<<<<<< HEAD
-  K_mat feedback_gains_;
-=======
-  K_traj feedback_gain_;
->>>>>>> 4c50af35
+  K_traj feedback_gains_;
 
   // from ROSHandle mppi_node
   int optimization_stride_ = 1;
@@ -162,7 +158,7 @@
   c_traj getControlTraj() {
     return control_traj_;
   }
-  K_mat getFeedbackGains() {
+  K_traj getFeedbackGains() {
     return feedback_gains_;
   }
 
@@ -215,8 +211,7 @@
 
   virtual void setSolution(const s_traj& state_seq,
                            const c_traj& control_seq,
-<<<<<<< HEAD
-                           const K_mat& feedback_gains,
+                           const K_traj& feedback_gains,
                            double timestamp) {
     std::lock_guard<std::mutex> guard(access_guard_);
     last_used_pose_update_time_ = timestamp;
@@ -232,11 +227,6 @@
   virtual void updateState(s_array& state, double time) {
     // calculate and update all timing variables
     double time_since_last_opt = time - last_used_pose_update_time_;
-=======
-                           const K_traj& feedback_gains,
-                           double timestamp,
-                           double loop_speed) = 0;
->>>>>>> 4c50af35
 
     state_ = state;
 
@@ -276,88 +266,6 @@
   virtual bool hasNewModel() { return false;};
 
   /**
-<<<<<<< HEAD
-=======
-  * @brief Checks the system status.
-  * @return An integer specifying the status. 0 means the system is operating
-  * nominally, 1 means something is wrong but no action needs to be taken,
-  * 2 means that the vehicle should stop immediately.
-  */
-  virtual int checkStatus() = 0;
-
-  /**
-   * Linearly interpolate the controls
-   * @param  t           time in s that we desire a control for
-   * @param  dt          time between control steps
-   * @param  control_seq control trajectory used for interpolation
-   * @return             the control at time t, interpolated from
-   *                     the control sequence
-   */
-  c_array interpolateControls(double t,
-                              double dt,
-                              const c_traj& control_seq) {
-
-    int lower_idx = (int) (t / dt);
-    int upper_idx = lower_idx + 1;
-    double alpha = (t - lower_idx * dt) / dt;
-
-    c_array interpolated_control;
-    int control_dim = CONTROLLER_T::TEMPLATED_DYNAMICS::CONTROL_DIM;
-    for (int i = 0; i < interpolated_control.size(); i++) {
-      float prev_cmd = control_seq(i, lower_idx);
-      float next_cmd = control_seq(i, upper_idx);
-      interpolated_control(i) = (1 - alpha) * prev_cmd + alpha * next_cmd;
-    }
-    return interpolated_control;
-  };
-
-  /**
-   * Linearly interpolate the controls
-   * @param  t           time in s that we desire a control for
-   * @param  dt          time between control steps
-   * @param  control_seq control trajectory used for interpolation
-   * @return             the control at time t, interpolated from
-   *                     the control sequence
-   */
-  // c_array interpolateFeedbackControls(double t,
-  //                                     double dt,
-  //                                     const c_traj& control_seq,
-  //                                     const s_traj& state_seq,
-  //                                     const s_array& curr_state,
-  //                                     const K_traj& K) {
-  //   int lower_idx = (int) (t / dt);
-  //   int upper_idx = lower_idx + 1;
-  //   double alpha = (t - lower_idx * dt) / dt;
-
-  //   c_array interpolated_control;
-  //   s_array desired_state;
-
-  //   int state_dim = CONTROLLER_T::TEMPLATED_DYNAMICS::STATE_DIM;
-
-  //   Eigen::MatrixXf current_state(7,1);
-  //   Eigen::MatrixXf desired_state(7,1);
-  //   Eigen::MatrixXf deltaU;
-  //   current_state << full_state_.x_pos, full_state_.y_pos, full_state_.yaw, full_state_.roll, full_state_.u_x, full_state_.u_y, full_state_.yaw_mder;
-  //   for (int i = 0; i < 7; i++){
-  //     desired_state(i) = (1 - alpha)*stateSequence_[7*lowerIdx + i] + alpha*stateSequence_[7*upperIdx + i];
-  //   }
-
-  //   deltaU = ((1-alpha)*feedback_gains_[lowerIdx] + alpha*feedback_gains_[upperIdx])*(current_state - desired_state);
-
-  //   if (std::isnan( deltaU(0) ) || std::isnan( deltaU(1))){
-  //     steering = steering_ff;
-  //     throttle = throttle_ff;
-  //   }
-  //   else {
-  //     steering_fb = deltaU(0);
-  //     throttle_fb = deltaU(1);
-  //     steering = fmin(0.99, fmax(-0.99, steering_ff + steering_fb));
-  //     throttle = fmin(throttleMax_, fmax(-0.99, throttle_ff + throttle_fb));
-  //   }
-  // };
-
-  /**
->>>>>>> 4c50af35
    *
    * @param controller
    * @param state
@@ -457,7 +365,7 @@
 
     std::chrono::steady_clock::time_point feedback_start = std::chrono::steady_clock::now();
     // TODO make sure this is zero by default
-    K_mat feedback_gains;
+    K_traj feedback_gains;
     if(controller->getFeedbackEnabled()) {
       controller->computeFeedbackGains(state);
       feedback_gains = controller->getFeedbackGains();
