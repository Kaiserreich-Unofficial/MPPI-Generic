--- conflicted
+++ resolved
@@ -121,13 +121,8 @@
     optimization_stride_ = optimization_stride;
     control_traj_ = c_traj::Zero();
     state_traj_ = s_traj::Zero();
-<<<<<<< HEAD
-    feedback_gains_ = K_traj(controller->getNumTimesteps());
     dynamics_params_ = controller->model_->getParams();
     cost_params_ = controller_->cost_->getParams();
-=======
-    // feedback_gains_ = FB_STATE_T();
->>>>>>> 485bb651
   };
   /**
    * Destructor must be virtual so that children are properly
@@ -406,21 +401,17 @@
     MPPIFreeEnergyStatistics fe_stats = controller_->getFreeEnergyStatistics();
 
     c_traj control_traj = controller_->getControlSeq();
-<<<<<<< HEAD
     if(!control_traj.allFinite()) {
       std::cerr << "ERROR: Nan in control" << std::endl;
       std::cerr << control_traj << std::endl;
       exit(-1);
     }
-    s_traj state_traj = controller_->getStateSeq();
+    s_traj state_traj = controller_->getTargetStateSeq();
     if(!state_traj.allFinite()) {
       std::cerr << "ERROR: Nan in state" << std::endl;
       std::cerr << state_traj << std::endl;
       exit(-1);
     }
-=======
-    s_traj state_traj = controller_->getTargetStateSeq();
->>>>>>> 485bb651
     optimization_duration_ = (std::chrono::steady_clock::now() - optimization_start).count() / 1e6;
     //printf("optimization_duration %f\n", optimization_duration_);
 
