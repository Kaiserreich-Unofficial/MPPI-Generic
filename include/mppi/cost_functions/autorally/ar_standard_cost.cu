#include <mppi/cost_functions/autorally/ar_standard_cost.cuh>

template <class CLASS_T, class PARAMS_T, class DYN_PARAMS_T>
ARStandardCostImpl<CLASS_T, PARAMS_T, DYN_PARAMS_T>::ARStandardCostImpl(cudaStream_t stream)
{
  this->bindToStream(stream);
}

// template <class CLASS_T, class PARAMS_T, class DYN_PARAMS_T>
// void ARStandardCostImpl<CLASS_T, PARAMS_T,  DYN_PARAMS_T>::freeCudaMem() {
//   // TODO free everything
//   Cost<CLASS_T, PARAMS_T, this->STATE_DIM, this->CONTROL_DIM>::freeCudaMem();
// }

template <class CLASS_T, class PARAMS_T, class DYN_PARAMS_T>
void ARStandardCostImpl<CLASS_T, PARAMS_T, DYN_PARAMS_T>::paramsToDevice()
{
  HANDLE_ERROR(cudaMemcpyAsync(&this->cost_d_->params_, &this->params_, sizeof(PARAMS_T), cudaMemcpyHostToDevice,
                               this->stream_));
  HANDLE_ERROR(cudaMemcpyAsync(&this->cost_d_->width_, &width_, sizeof(float), cudaMemcpyHostToDevice, this->stream_));
  HANDLE_ERROR(
      cudaMemcpyAsync(&this->cost_d_->height_, &height_, sizeof(float), cudaMemcpyHostToDevice, this->stream_));
  HANDLE_ERROR(cudaStreamSynchronize(this->stream_));
}

template <class CLASS_T, class PARAMS_T, class DYN_PARAMS_T>
bool ARStandardCostImpl<CLASS_T, PARAMS_T, DYN_PARAMS_T>::changeCostmapSize(int width, int height)
{
  // TODO set flag at top that indicates memory allocation changes
  if (height < 0 && width < 0)
  {
    std::cerr << "ERROR: cannot resize costmap to size less than 1" << std::endl;
    return false;
  }
  if (height != height_ || width != width_)
  {
    track_costs_.resize(width * height);

    // Allocate memory for the cuda array which is bound the costmap_tex_
    // has been allocated in the past, must be freed
    if (height_ > 0 && width_ > 0)
    {
      HANDLE_ERROR(cudaFreeArray(costmapArray_d_));
    }
    // 4 floats of size 32 bits
    channelDesc_ = cudaCreateChannelDesc(32, 32, 32, 32, cudaChannelFormatKindFloat);
    HANDLE_ERROR(cudaMallocArray(&costmapArray_d_, &channelDesc_, width, height));

    // set all of the elements in the array to be zero
    std::vector<float4> zero_array(width_ * height_);
    zero_array.resize(width * height, make_float4(0, 0, 0, 0));
    HANDLE_ERROR(cudaMemcpyToArray(costmapArray_d_, 0, 0, zero_array.data(), width * height * sizeof(float4),
                                   cudaMemcpyHostToDevice));
  }

  width_ = width;
  height_ = height;
  return true;
}

template <class CLASS_T, class PARAMS_T, class DYN_PARAMS_T>
void ARStandardCostImpl<CLASS_T, PARAMS_T, DYN_PARAMS_T>::clearCostmapCPU(int width, int height)
{
  changeCostmapSize(width, height);

  if (width_ < 0 && height_ < 0)
  {
    return;
  }

  for (int i = 0; i < width_ * height_; i++)
  {
    track_costs_[i].x = 0;
    track_costs_[i].y = 0;
    track_costs_[i].z = 0;
    track_costs_[i].w = 0;
  }
}

template <class CLASS_T, class PARAMS_T, class DYN_PARAMS_T>
std::vector<float4> ARStandardCostImpl<CLASS_T, PARAMS_T, DYN_PARAMS_T>::loadTrackData(std::string map_path)
{
  // check if file exists
  if (!fileExists(map_path))
  {
    std::cerr << "ERROR: map path invalid, " << map_path << std::endl;
    return std::vector<float4>();
  }

  // load the npz file
  cnpy::npz_t map_dict = cnpy::npz_load(map_path);
  float x_min, x_max, y_min, y_max, ppm;
  float* xBounds = map_dict["xBounds"].data<float>();
  float* yBounds = map_dict["yBounds"].data<float>();
  float* pixelsPerMeter = map_dict["pixelsPerMeter"].data<float>();
  x_min = xBounds[0];
  x_max = xBounds[1];
  y_min = yBounds[0];
  y_max = yBounds[1];
  ppm = pixelsPerMeter[0];

  int width = int((x_max - x_min) * ppm);
  int height = int((y_max - y_min) * ppm);

  if (!changeCostmapSize(width, height))
  {
    std::cerr << "ERROR: load track has invalid sizes" << std::endl;
    return std::vector<float4>();
  }

  float* channel0 = map_dict["channel0"].data<float>();
  float* channel1 = map_dict["channel1"].data<float>();
  float* channel2 = map_dict["channel2"].data<float>();
  float* channel3 = map_dict["channel3"].data<float>();

  // copy the track data into CPU side storage
  for (int i = 0; i < width_ * height_; i++)
  {
    // std::cout << i << " = " << channel0[i] << ", " << channel1[i] << ", " << channel2[i] << ", " << channel3[i] <<
    // std::endl;
    track_costs_[i].x = channel0[i];
    track_costs_[i].y = channel1[i];
    track_costs_[i].z = channel2[i];
    track_costs_[i].w = channel3[i];
  }

  Eigen::Matrix3f R;
  Eigen::Array3f trs;

  // Save the scaling and offset
  R << 1. / (x_max - x_min), 0, 0, 0, 1. / (y_max - y_min), 0, 0, 0, 1;
  trs << -x_min / (x_max - x_min), -y_min / (y_max - y_min), 1;

  updateTransform(R, trs);
  costmapToTexture();

  return track_costs_;
}

template <class CLASS_T, class PARAMS_T, class DYN_PARAMS_T>
void ARStandardCostImpl<CLASS_T, PARAMS_T, DYN_PARAMS_T>::costmapToTexture()
{
  if (width_ < 0 || height_ < 0)
  {
    std::cerr << "ERROR: cannot allocate texture with zero size" << std::endl;
    return;
  }

  // transfer CPU version of costmap to GPU
  float4* costmap_ptr = track_costs_.data();
  HANDLE_ERROR(
      cudaMemcpyToArray(costmapArray_d_, 0, 0, costmap_ptr, width_ * height_ * sizeof(float4), cudaMemcpyHostToDevice));
  cudaStreamSynchronize(this->stream_);

  // Specify texture
  struct cudaResourceDesc resDesc;
  memset(&resDesc, 0, sizeof(resDesc));
  resDesc.resType = cudaResourceTypeArray;
  resDesc.res.array.array = costmapArray_d_;

  // Specify texture object parameters
  struct cudaTextureDesc texDesc;
  memset(&texDesc, 0, sizeof(texDesc));
  texDesc.addressMode[0] = cudaAddressModeClamp;
  texDesc.addressMode[1] = cudaAddressModeClamp;
  texDesc.filterMode = cudaFilterModePoint;
  texDesc.readMode = cudaReadModeElementType;
  texDesc.normalizedCoords = 1;

  // Destroy current texture and create new texture object
  HANDLE_ERROR(cudaDestroyTextureObject(costmap_tex_d_));
  HANDLE_ERROR(cudaCreateTextureObject(&costmap_tex_d_, &resDesc, &texDesc, NULL));

  // copy over pointers setup up on CPU code to GPU
  HANDLE_ERROR(cudaMemcpyAsync(&this->cost_d_->costmapArray_d_, &costmapArray_d_, sizeof(cudaArray*),
                               cudaMemcpyHostToDevice, this->stream_));
  HANDLE_ERROR(cudaMemcpyAsync(&this->cost_d_->costmap_tex_d_, &costmap_tex_d_, sizeof(cudaTextureObject_t),
                               cudaMemcpyHostToDevice, this->stream_));
  cudaStreamSynchronize(this->stream_);
}

template <class CLASS_T, class PARAMS_T, class DYN_PARAMS_T>
inline __device__ float4 ARStandardCostImpl<CLASS_T, PARAMS_T, DYN_PARAMS_T>::queryTexture(float x, float y) const
{
  // printf("\nquerying point (%f, %f)", x, y);
  return tex2D<float4>(costmap_tex_d_, x, y);
}

template <class CLASS_T, class PARAMS_T, class DYN_PARAMS_T>
void ARStandardCostImpl<CLASS_T, PARAMS_T, DYN_PARAMS_T>::updateTransform(Eigen::MatrixXf m, Eigen::ArrayXf trs)
{
  this->params_.r_c1.x = m(0, 0);
  this->params_.r_c1.y = m(1, 0);
  this->params_.r_c1.z = m(2, 0);
  this->params_.r_c2.x = m(0, 1);
  this->params_.r_c2.y = m(1, 1);
  this->params_.r_c2.z = m(2, 1);
  this->params_.trs.x = trs(0);
  this->params_.trs.y = trs(1);
  this->params_.trs.z = trs(2);
  // Move the updated parameters to gpu memory
  if (this->GPUMemStatus_)
  {
    paramsToDevice();
  }
}

template <class CLASS_T, class PARAMS_T, class DYN_PARAMS_T>
__host__ __device__ void ARStandardCostImpl<CLASS_T, PARAMS_T, DYN_PARAMS_T>::coorTransform(float x, float y, float* u,
                                                                                            float* v, float* w)
{
  ////Compute a projective transform of (x, y, 0, 1)
  // printf("coordiante transform %f, %f, %f\n", params_.r_c1.x, params_.r_c2.x, params_.trs.x);
  // converts to the texture [0-1] coordinate system
  u[0] = this->params_.r_c1.x * x + this->params_.r_c2.x * y + this->params_.trs.x;
  v[0] = this->params_.r_c1.y * x + this->params_.r_c2.y * y + this->params_.trs.y;
  w[0] = this->params_.r_c1.z * x + this->params_.r_c2.z * y + this->params_.trs.z;
}

template <class CLASS_T, class PARAMS_T, class DYN_PARAMS_T>
__device__ float4 ARStandardCostImpl<CLASS_T, PARAMS_T, DYN_PARAMS_T>::queryTextureTransformed(float x, float y)
{
  float u, v, w;
  coorTransform(x, y, &u, &v, &w);
  // printf("input coordinates: %f, %f\n", x, y);
  // printf("\nu = %f, v = %f, w = %f", u, v, w);
  // printf("transformed coordinates %f, %f = %f\n", u/w, v/w, tex2D<float4>(costmap_tex_d_, u/w, v/w).x);
  return tex2D<float4>(costmap_tex_d_, u / w, v / w);
}

template <class CLASS_T, class PARAMS_T, class DYN_PARAMS_T>
Eigen::Matrix3f ARStandardCostImpl<CLASS_T, PARAMS_T, DYN_PARAMS_T>::getRotation()
{
  Eigen::Matrix3f m;
  m(0, 0) = this->params_.r_c1.x;
  m(1, 0) = this->params_.r_c1.y;
  m(2, 0) = this->params_.r_c1.z;
  m(0, 1) = this->params_.r_c2.x;
  m(1, 1) = this->params_.r_c2.y;
  m(2, 1) = this->params_.r_c2.z;
  m(0, 2) = 0.0;
  m(1, 2) = 0.0;
  m(2, 2) = 1.0;
  return m;
}

template <class CLASS_T, class PARAMS_T, class DYN_PARAMS_T>
Eigen::Array3f ARStandardCostImpl<CLASS_T, PARAMS_T, DYN_PARAMS_T>::getTranslation()
{
  Eigen::Array3f array;
  array(0) = this->params_.trs.x;
  array(1) = this->params_.trs.y;
  array(2) = this->params_.trs.z;
  return array;
}

<<<<<<< HEAD
template <class CLASS_T, class PARAMS_T>
inline __device__ float ARStandardCostImpl<CLASS_T, PARAMS_T>::terminalCost(float* s, float* theta_c)
=======
template <class CLASS_T, class PARAMS_T, class DYN_PARAMS_T>
inline __device__ float ARStandardCostImpl<CLASS_T, PARAMS_T, DYN_PARAMS_T>::terminalCost(float* s)
>>>>>>> 9a2f0b74
{
  return 0.0;
}

template <class CLASS_T, class PARAMS_T, class DYN_PARAMS_T>
inline __host__ __device__ float ARStandardCostImpl<CLASS_T, PARAMS_T, DYN_PARAMS_T>::getSpeedCost(float* s, int* crash)
{
  float cost = 0;
  float error = s[4] - this->params_.desired_speed;
  if (l1_cost_)
  {
    cost = fabs(error);
  }
  else
  {
    cost = error * error;
  }
  return (this->params_.speed_coeff * cost);
}

template <class CLASS_T, class PARAMS_T, class DYN_PARAMS_T>
inline __host__ __device__ float
ARStandardCostImpl<CLASS_T, PARAMS_T, DYN_PARAMS_T>::getStabilizingCost(float* s, int* crash_status)
{
  float stabilizing_cost = 0;
  if (fabs(s[4]) > 0.001)
  {
    float slip = -atan(s[5] / fabs(s[4]));
    stabilizing_cost = this->params_.slip_coeff * powf(slip, 2);
    if (fabs(-atan(s[5] / fabs(s[4]))) > this->params_.max_slip_ang)
    {
      // If the slip angle is above the max slip angle kill the trajectory.
      stabilizing_cost += this->params_.crash_coeff;
    }
  }
  // if we roll over kill the trajectory
  if (fabs(s[3]) > M_PI_2)
  {
    crash_status[0] = 1;
  }
  // printf("stabilizing %f\n", stabilizing_cost);
  return stabilizing_cost;
}

template <class CLASS_T, class PARAMS_T, class DYN_PARAMS_T>
inline __host__ __device__ float ARStandardCostImpl<CLASS_T, PARAMS_T, DYN_PARAMS_T>::getCrashCost(float* s, int* crash,
                                                                                                   int num_timestep)
{
  float crash_cost = 0;
  if (crash[0] > 0)
  {
    crash_cost = this->params_.crash_coeff;
  }
  // printf("crash_cost %f\n", crash_cost);
  return crash_cost;
}

template <class CLASS_T, class PARAMS_T, class DYN_PARAMS_T>
inline __device__ float ARStandardCostImpl<CLASS_T, PARAMS_T, DYN_PARAMS_T>::getTrackCost(float* s, int* crash)
{
  float track_cost = 0;

  // Compute a transformation to get the (x,y) positions of the front and back of the car.
  float x_front = s[0] + FRONT_D * __cosf(s[2]);
  float y_front = s[1] + FRONT_D * __sinf(s[2]);
  float x_back = s[0] + BACK_D * __cosf(s[2]);
  float y_back = s[1] + BACK_D * __sinf(s[2]);

  // Cost of front of the car
  // printf("front before %f, %f\n", x_front, y_front);
  float track_cost_front = queryTextureTransformed(x_front, y_front).x;
  // printf("front after %f, %f = %f\n", x_front, y_front, track_cost_front);
  // Cost for back of the car
  // printf("back before %f, %f\n", x_back, y_back);
  float track_cost_back = queryTextureTransformed(x_back, y_back).x;
  // printf("back after %f, %f = %f\n", x_back, y_back, track_cost_back);

  track_cost = (fabs(track_cost_front) + fabs(track_cost_back)) / 2.0;
  if (fabs(track_cost) < this->params_.track_slop)
  {
    track_cost = 0;
  }
  else
  {
    track_cost = this->params_.track_coeff * track_cost;
  }
  if (track_cost_front >= this->params_.boundary_threshold || track_cost_back >= this->params_.boundary_threshold)
  {
    crash[0] = 1;
  }
  // printf("track_cost %f\n", track_cost);
  return track_cost;
}

<<<<<<< HEAD
template <class CLASS_T, class PARAMS_T>
inline __device__ float ARStandardCostImpl<CLASS_T, PARAMS_T>::computeStateCost(float* s, int timestep, float* theta_c,
                                                                                int* crash_status)
=======
template <class CLASS_T, class PARAMS_T, class DYN_PARAMS_T>
inline __device__ float ARStandardCostImpl<CLASS_T, PARAMS_T, DYN_PARAMS_T>::computeStateCost(float* s, int timestep,
                                                                                              int* crash_status)
>>>>>>> 9a2f0b74
{
  // printf("input state %f %f %f %f %f %f %f\n", s[0], s[1], s[2], s[3], s[4], s[5], s[6]);
  /*
  int global_idx = blockDim.x * blockIdx.x + threadIdx.x;
  if(global_idx == 0) {
    printf("desired_speed %f\n", this->params_.desired_speed);
    printf("speed_coeff %f\n", this->params_.speed_coeff);
    printf("track_coeff %f\n", this->params_.track_coeff);
    printf("max_slip_angle %f\n", this->params_.max_slip_ang);
    printf("slip_coeff %f\n", this->params_.slip_coeff);
    printf("track_slop %f\n", this->params_.track_slop);
    printf("crash_coeff %f\n", this->params_.crash_coeff);
    printf("discount %f\n", this->params_.discount);
    printf("boundary_threshold %f\n", this->params_.boundary_threshold);
    printf("grid_res %d\n", this->params_.grid_res);
    printf("control_cost_coeff[0] %f\n", this->params_.control_cost_coeff[0]);
    printf("control_cost_coeff[1] %f\n", this->params_.control_cost_coeff[1]);
  }*/
  float track_cost = getTrackCost(s, crash_status);
  float speed_cost = getSpeedCost(s, crash_status);
  // printf("speed %f\n", speed_cost);
  float stabilizing_cost = getStabilizingCost(s, crash_status);
  float crash_cost = powf(this->params_.discount, timestep) * getCrashCost(s, crash_status, timestep);
  float cost = speed_cost + crash_cost + track_cost + stabilizing_cost;
  if (cost > MAX_COST_VALUE || isnan(cost))
  {  // TODO Handle max cost value in a generic way
    cost = MAX_COST_VALUE;
  }
  return cost;
}

<<<<<<< HEAD
template <class CLASS_T, class PARAMS_T>
inline __device__ float ARStandardCostImpl<CLASS_T, PARAMS_T>::computeRunningCost(float* s, float* u, float* noise,
                                                                                  float* std_dev, float lambda,
                                                                                  float alpha, int timestep,
                                                                                  float* theta_c, int* crash_status)
=======
template <class CLASS_T, class PARAMS_T, class DYN_PARAMS_T>
inline __device__ float ARStandardCostImpl<CLASS_T, PARAMS_T, DYN_PARAMS_T>::computeRunningCost(
    float* s, float* u, float* noise, float* std_dev, float lambda, float alpha, int timestep, int* crash_status)
>>>>>>> 9a2f0b74
{
  return computeStateCost(s, timestep, theta_c, crash_status) +
         this->computeLikelihoodRatioCost(u, noise, std_dev, lambda, alpha);
}<|MERGE_RESOLUTION|>--- conflicted
+++ resolved
@@ -254,13 +254,8 @@
   return array;
 }
 
-<<<<<<< HEAD
-template <class CLASS_T, class PARAMS_T>
-inline __device__ float ARStandardCostImpl<CLASS_T, PARAMS_T>::terminalCost(float* s, float* theta_c)
-=======
-template <class CLASS_T, class PARAMS_T, class DYN_PARAMS_T>
-inline __device__ float ARStandardCostImpl<CLASS_T, PARAMS_T, DYN_PARAMS_T>::terminalCost(float* s)
->>>>>>> 9a2f0b74
+template <class CLASS_T, class PARAMS_T, class DYN_PARAMS_T>
+inline __device__ float ARStandardCostImpl<CLASS_T, PARAMS_T, DYN_PARAMS_T>::terminalCost(float* s, float* theta_c)
 {
   return 0.0;
 }
@@ -355,15 +350,10 @@
   return track_cost;
 }
 
-<<<<<<< HEAD
-template <class CLASS_T, class PARAMS_T>
-inline __device__ float ARStandardCostImpl<CLASS_T, PARAMS_T>::computeStateCost(float* s, int timestep, float* theta_c,
-                                                                                int* crash_status)
-=======
-template <class CLASS_T, class PARAMS_T, class DYN_PARAMS_T>
-inline __device__ float ARStandardCostImpl<CLASS_T, PARAMS_T, DYN_PARAMS_T>::computeStateCost(float* s, int timestep,
-                                                                                              int* crash_status)
->>>>>>> 9a2f0b74
+template <class CLASS_T, class PARAMS_T, class DYN_PARAMS_T>
+inline __device__ float ARStandardCostImpl<CLASS_T, PARAMS_T, DYN_PARAMS_T>::ccomputeStateCost(float* s, int timestep,
+                                                                                               float* theta_c,
+                                                                                               int* crash_status)
 {
   // printf("input state %f %f %f %f %f %f %f\n", s[0], s[1], s[2], s[3], s[4], s[5], s[6]);
   /*
@@ -395,17 +385,11 @@
   return cost;
 }
 
-<<<<<<< HEAD
-template <class CLASS_T, class PARAMS_T>
-inline __device__ float ARStandardCostImpl<CLASS_T, PARAMS_T>::computeRunningCost(float* s, float* u, float* noise,
-                                                                                  float* std_dev, float lambda,
-                                                                                  float alpha, int timestep,
-                                                                                  float* theta_c, int* crash_status)
-=======
-template <class CLASS_T, class PARAMS_T, class DYN_PARAMS_T>
-inline __device__ float ARStandardCostImpl<CLASS_T, PARAMS_T, DYN_PARAMS_T>::computeRunningCost(
-    float* s, float* u, float* noise, float* std_dev, float lambda, float alpha, int timestep, int* crash_status)
->>>>>>> 9a2f0b74
+template <class CLASS_T, class PARAMS_T, class DYN_PARAMS_T>
+inline __device__ float
+ARStandardCostImpl<CLASS_T, PARAMS_T, DYN_PARAMS_T>::computeRunningCost(float* s, float* u, float* noise,
+                                                                        float* std_dev, float lambda, float alpha,
+                                                                        int timestep, float* theta_c, int* crash_status)
 {
   return computeStateCost(s, timestep, theta_c, crash_status) +
          this->computeLikelihoodRatioCost(u, noise, std_dev, lambda, alpha);
