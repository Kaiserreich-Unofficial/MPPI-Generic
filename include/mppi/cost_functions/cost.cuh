--- conflicted
+++ resolved
@@ -39,17 +39,12 @@
   /**
    * typedefs for access to templated class from outside classes
    */
-<<<<<<< HEAD
-  static const int STATE_DIM = S_DIM;
-  static const int CONTROL_DIM = C_DIM;
-  static const int SHARED_MEM_REQUEST_GRD = 1;
-  static const int SHARED_MEM_REQUEST_BLK = 0;
-=======
   using ControlIndex = typename DYN_PARAMS_T::ControlIndex;
   using OutputIndex = typename DYN_PARAMS_T::OutputIndex;
   static const int CONTROL_DIM = E_INDEX(ControlIndex, NUM_CONTROLS);
   static const int OUTPUT_DIM = E_INDEX(OutputIndex, NUM_OUTPUTS);  // TODO
->>>>>>> 9a2f0b74
+  static const int SHARED_MEM_REQUEST_GRD = 1;
+  static const int SHARED_MEM_REQUEST_BLK = 0;
   typedef CLASS_T COST_T;
   typedef PARAMS_T COST_PARAMS_T;
   typedef Eigen::Matrix<float, CONTROL_DIM, 1> control_array;             // Control at a time t
@@ -155,11 +150,7 @@
    * @param s current state as a float array
    * @return state cost on GPU
    */
-<<<<<<< HEAD
-  __device__ float computeStateCost(float* s, int timestep, float* theta_c, int* crash_status);
-=======
-  __device__ float computeStateCost(float* y, int timestep, int* crash_status);
->>>>>>> 9a2f0b74
+  __device__ float computeStateCost(float* y, int timestep, float* theta_c, int* crash_status);
 
   /**
    * Computes the state cost on the CPU. Should be implemented in subclasses
@@ -174,14 +165,13 @@
    * @param s terminal state as float array
    * @return terminal cost on GPU
    */
-<<<<<<< HEAD
-  __device__ float terminalCost(float* s, float* theta_c);
+  __device__ float terminalCost(float* y, float* theta_c);
 
   /**
    * Method to allow setup of costs on the CPU. This is needed for
    * initializing the memory of an LSTM for example
    */
-  void initializeCosts(const Eigen::Ref<const state_array>& state, const Eigen::Ref<const control_array>& control,
+  void initializeCosts(const Eigen::Ref<const output_array>& output, const Eigen::Ref<const control_array>& control,
                        float t_0, float dt)
   {
   }
@@ -190,12 +180,9 @@
    * Method to allow setup of costs on the GPU. This is needed for
    * initializing the memory of an LSTM for example
    */
-  __device__ void initializeCosts(float* state, float* control, float* theta_c, float t_0, float dt)
-  {
-  }
-=======
-  __device__ float terminalCost(float* y);
->>>>>>> 9a2f0b74
+  __device__ void initializeCosts(float* output, float* control, float* theta_c, float t_0, float dt)
+  {
+  }
 
   // ================ END OF METHODS WITH NO DEFAULT ===========================
 
@@ -245,19 +232,11 @@
            derived->computeLikelihoodRatioCost(u, noise, std_dev, lambda, alpha);
   }
 
-<<<<<<< HEAD
-  __device__ float computeRunningCost(float* s, float* u, float* du, float* std_dev, float lambda, float alpha,
+  __device__ float computeRunningCost(float* y, float* u, float* du, float* std_dev, float lambda, float alpha,
                                       int timestep, float* theta_c, int* crash)
   {
     CLASS_T* derived = static_cast<CLASS_T*>(this);
-    return derived->computeStateCost(s, timestep, theta_c, crash) +
-=======
-  __device__ float computeRunningCost(float* y, float* u, float* du, float* std_dev, float lambda, float alpha,
-                                      int timestep, int* crash)
-  {
-    CLASS_T* derived = static_cast<CLASS_T*>(this);
-    return derived->computeStateCost(y, timestep, crash) +
->>>>>>> 9a2f0b74
+    return derived->computeStateCost(y, timestep, theta_c, crash) +
            derived->computeLikelihoodRatioCost(u, du, std_dev, lambda, alpha);
   }
   // =================== END METHODS THAT CAN BE OVERWRITTEN ===================
