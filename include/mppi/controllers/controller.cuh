--- conflicted
+++ resolved
@@ -169,11 +169,13 @@
     return sampled_trajectories_;
   }
 
-  virtual std::vector<float> getSampledCosts() {
+  virtual std::vector<float> getSampledCosts()
+  {
     return sampled_costs_;
   }
 
-  virtual std::vector<int> getCrashStatus() {
+  virtual std::vector<int> getCrashStatus()
+  {
     return sampled_crash_status_;
   }
 
@@ -550,24 +552,15 @@
       sampled_states_CUDA_mem_init_ = false;
     }
     HANDLE_ERROR(cudaMalloc((void**)&sampled_states_d_,
-<<<<<<< HEAD
-                            sizeof(float)*DYN_T::STATE_DIM*num_timesteps_*num_sampled_trajectories*multiplier));
-    HANDLE_ERROR(cudaMalloc((void**)&sampled_noise_d_,
-                            sizeof(float)*DYN_T::CONTROL_DIM*num_timesteps_*num_sampled_trajectories*multiplier));
-    HANDLE_ERROR(cudaMalloc((void**)&sampled_costs_d_,
-                            sizeof(float)*num_timesteps_*num_sampled_trajectories*multiplier));
-    sampled_states_CUDA_mem_init_ = true;
-
-    sampled_trajectories_.resize(num_sampled_trajectories*multiplier);
-    sampled_costs_.resize(num_sampled_trajectories*multiplier);
-=======
                             sizeof(float) * DYN_T::STATE_DIM * num_timesteps_ * num_sampled_trajectories * multiplier));
     HANDLE_ERROR(cudaMalloc((void**)&sampled_noise_d_, sizeof(float) * DYN_T::CONTROL_DIM * num_timesteps_ *
                                                            num_sampled_trajectories * multiplier));
+    HANDLE_ERROR(
+        cudaMalloc((void**)&sampled_costs_d_, sizeof(float) * num_timesteps_ * num_sampled_trajectories * multiplier));
     sampled_states_CUDA_mem_init_ = true;
 
     sampled_trajectories_.resize(num_sampled_trajectories * multiplier);
->>>>>>> a1a87b28
+    sampled_costs_.resize(num_sampled_trajectories * multiplier);
     perc_sampled_control_trajectories = new_perc;
   }
 
@@ -669,21 +662,14 @@
   sampled_cost_traj trajectory_costs_ = sampled_cost_traj::Zero();
 
   bool sampled_states_CUDA_mem_init_ = false;  // cudaMalloc, cudaFree boolean
-<<<<<<< HEAD
-  float* sampled_states_d_; // result of states that have been sampled from state trajectory kernel
-  float* sampled_noise_d_; // noise to be passed to the state trajectory kernel
-  float* sampled_costs_d_; // result of cost that have been sampled from state and cost trajectory kernel
-  int* sampled_crash_status_d_; // result of crash_status that have been sampled
-  std::vector<control_trajectory> sampled_controls_; // Sampled control trajectories from rollout kernel
-  std::vector<state_trajectory> sampled_trajectories_; // sampled state trajectories from state trajectory kernel
+  float* sampled_states_d_;                    // result of states that have been sampled from state trajectory kernel
+  float* sampled_noise_d_;                     // noise to be passed to the state trajectory kernel
+  float* sampled_costs_d_;       // result of cost that have been sampled from state and cost trajectory kernel
+  int* sampled_crash_status_d_;  // result of crash_status that have been sampled
+  std::vector<control_trajectory> sampled_controls_;    // Sampled control trajectories from rollout kernel
+  std::vector<state_trajectory> sampled_trajectories_;  // sampled state trajectories from state trajectory kernel
   std::vector<float> sampled_costs_;
   std::vector<int> sampled_crash_status_;
-=======
-  float* sampled_states_d_;                    // result of states that have been sampled from state trajectory kernel
-  float* sampled_noise_d_;                     // noise to be passed to the state trajectory kernel
-  std::vector<control_trajectory> sampled_controls_;    // Sampled control trajectories from rollout kernel
-  std::vector<state_trajectory> sampled_trajectories_;  // sampled state trajectories from state trajectory kernel
->>>>>>> a1a87b28
 
   // Propagated real state trajectory
   state_trajectory propagated_feedback_state_trajectory_ = state_trajectory::Zero();
