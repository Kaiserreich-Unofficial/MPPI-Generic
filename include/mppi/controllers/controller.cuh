//
// Created by jason on 10/30/19.
//

#ifndef MPPIGENERIC_CONTROLLER_CUH
#define MPPIGENERIC_CONTROLLER_CUH

#include <array>
#include <Eigen/Core>
#include <chrono>
#include "curand.h"

#include <mppi/core/mppi_common.cuh>
#include <mppi/feedback_controllers/feedback.cuh>
#include <mppi/utils/gpu_err_chk.cuh>
#include <mppi/utils/math_utils.h>

#include <cfloat>

struct freeEnergyEstimate {
  float increase = -1;
  float previousBaseline = -1;
  float freeEnergyMean = -1;
  float freeEnergyVariance = -1;
  float freeEnergyModifiedVariance = -1;
  float normalizerPercent = -1;
};

struct MPPIFreeEnergyStatistics {
  int nominal_state_used = 0;

  freeEnergyEstimate nominal_sys;
  freeEnergyEstimate real_sys;
};

template<class DYN_T, class COST_T, class FB_T, int MAX_TIMESTEPS, int NUM_ROLLOUTS,
         int BDIM_X, int BDIM_Y>
class Controller {
public:
  //EIGEN_MAKE_ALIGNED_OPERATOR_NEW

  /**
   * typedefs for access to templated class from outside classes
   */
  typedef DYN_T TEMPLATED_DYNAMICS;
  typedef COST_T TEMPLATED_COSTS;
  typedef FB_T TEMPLATED_FEEDBACK;
  using TEMPLATED_FEEDBACK_STATE = typename FB_T::TEMPLATED_FEEDBACK_STATE;
  using TEMPLATED_FEEDBACK_PARAMS = typename FB_T::TEMPLATED_PARAMS;
  using TEMPLATED_FEEDBACK_GPU = typename FB_T::TEMPLATED_GPU_FEEDBACK;
  static const int TEMPLATED_FEEDBACK_TIMESTEPS = FB_T::FB_TIMESTEPS;
  // MAX_TIMESTEPS is defined as an upper bound, if lower that region is just ignored when calculating control
  // does not reallocate cuda memory
  int num_timesteps_ = MAX_TIMESTEPS;

  /**
   * Aliases
   */
   // Control typedefs
  using control_array = typename DYN_T::control_array;
  typedef Eigen::Matrix<float, DYN_T::CONTROL_DIM, MAX_TIMESTEPS> control_trajectory; // A control trajectory

  // State typedefs
  using state_array = typename DYN_T::state_array;
  typedef Eigen::Matrix<float, DYN_T::STATE_DIM, MAX_TIMESTEPS> state_trajectory; // A state trajectory

  // Cost typedefs
  typedef Eigen::Matrix<float, MAX_TIMESTEPS, 1> cost_trajectory;
  typedef Eigen::Matrix<float, NUM_ROLLOUTS, 1> sampled_cost_traj;

  Controller(DYN_T* model, COST_T* cost, FB_T* fb_controller, float dt, int max_iter,
          float lambda, float alpha,
          const Eigen::Ref<const control_array>& control_std_dev,
          int num_timesteps = MAX_TIMESTEPS,
          const Eigen::Ref<const control_trajectory>& init_control_traj = control_trajectory::Zero(),
          cudaStream_t stream = nullptr) {
    model_ = model;
    cost_ = cost;
    fb_controller_ = fb_controller;
    dt_ = dt;
    num_iters_ = max_iter;
    lambda_ = lambda;
    alpha_ = alpha;
    num_timesteps_ = num_timesteps;

    control_std_dev_ = control_std_dev;
    control_ = init_control_traj;
    control_history_ = Eigen::Matrix<float, DYN_T::CONTROL_DIM, 2>::Zero();

    // Create the random number generator
    createAndSeedCUDARandomNumberGen();

    // Bind the model and control to the given stream
    setCUDAStream(stream);

    // Call the GPU setup functions of the model, cost and feedback controller
    model_->GPUSetup();
    cost_->GPUSetup();
    fb_controller_->GPUSetup();

    /**
     * When implementing your own version make sure to write your own allocateCUDAMemory and call it from the constructor
     * along with any other methods to copy memory to the device and back
     */
     // TODO pass function pointer?
  }

  // TODO should be private with test as a friend to ensure it is only used in testing
  Controller() = default;

  /**
   * Destructor must be virtual so that children are properly
   * destroyed when called from a basePlant reference
   */
  virtual ~Controller() {
    // Free the CUDA memory of every object
    model_->freeCudaMem();
    cost_->freeCudaMem();
    fb_controller_->freeCudaMem();

    // Free the CUDA memory of the controller
    deallocateCUDAMemory();
  }

  // =================== METHODS THAT SHOULD HAVE NO DEFAULT ==========================
  // ======== PURE VIRTUAL =========
  /**
   * Given a state, calculates the optimal control sequence using MPPI according
   * to the cost function used as part of the template
   * @param state - the current state from which we would like to calculate
   * a control sequence
   */
  virtual void computeControl(const Eigen::Ref<const state_array>& state, int optimization_stride) = 0;

  /**
   * @param steps dt's to slide control sequence forward
   * Slide the control sequence forwards steps steps
   */
  virtual void slideControlSequence(int optimization_stride) = 0;

  /**
   * Call a kernel to evaluate the sampled state trajectories for visualization
   * and debugging.
   */
  virtual void calculateSampledStateTrajectories() = 0;

  // ================ END OF METHODS WITH NO DEFAULT =============
  // ======== PURE VIRTUAL END =====

  virtual std::string getControllerName() {return "name not set";};
  virtual std::string getCostFunctionName() {return cost_->getCostFunctionName();}

  virtual void initFeedback() {
    enable_feedback_ = true;
    fb_controller_->initTrackingController();
  };


  virtual std::vector<state_trajectory> getSampledStateTrajectories() {
    return sampled_trajectories_;
  }

  /**
   * only used in rmppi, here for generic calls in base_plant. Jank as hell
   * @param state
   * @param stride
   */
  void updateImportanceSamplingControl(const Eigen::Ref<const state_array> &state, int optimization_stride) {}

  /**
   * Used to update the importance sampler
   * @param nominal_control the new nominal control sequence to sample around
   */
  virtual void updateImportanceSampler(const Eigen::Ref<const control_trajectory>& nominal_control) {
    // TODO copy to device new control sequence
    control_ = nominal_control;
  }

  /**
   * determines the control that should
   * @param state
   * @param rel_time
   * @return
   */
  virtual control_array getCurrentControl(state_array& state, double rel_time,
          state_array& target_nominal_state, control_trajectory& c_traj,
          TEMPLATED_FEEDBACK_STATE& fb_state) {
    // MPPI control
    control_array u_ff = interpolateControls(rel_time, c_traj);
    control_array u_fb = control_array::Zero();
    if(enable_feedback_) {
       u_fb = interpolateFeedback(state, target_nominal_state, rel_time,
                                  fb_state);
    }
    control_array result = u_ff + u_fb;
    //printf("rel_time %f\n", rel_time);
    //printf("uff: %f, %f u_fb: %f, %f\n", u_ff[0], u_ff[1], u_fb[0], u_fb[1]);

    // TODO this is kinda jank
    state_array empty_state = state_array::Zero();
    model_->enforceConstraints(empty_state, result);

    return result;
  }

  /**
   * determines the interpolated control from control_seq_, linear interpolation
   * @param rel_time time since the solution was calculated
   * @return
   */
  virtual control_array interpolateControls(double rel_time, control_trajectory& c_traj) {
    int lower_idx = (int) (rel_time / dt_);
    int upper_idx = lower_idx + 1;
    double alpha = (rel_time - lower_idx * dt_) / dt_;

    control_array interpolated_control;
    control_array prev_cmd = c_traj.col(lower_idx);
    control_array next_cmd = c_traj.col(upper_idx);
    interpolated_control = (1 - alpha) * prev_cmd + alpha * next_cmd;

    //printf("prev: %d %f, %f\n", lower_idx, prev_cmd[0], prev_cmd[1]);
    //printf("next: %d %f, %f\n", upper_idx, next_cmd[0], next_cmd[1]);
    //printf("smoother: %f\n", alpha);
    return interpolated_control;
  }

  virtual state_array interpolateState(state_trajectory& s_traj, double rel_time) {
    int lower_idx = (int) (rel_time / dt_);
    int upper_idx = lower_idx + 1;
    double alpha = (rel_time - lower_idx * dt_) / dt_;

    return model_->interpolateState(s_traj.col(lower_idx), s_traj.col(upper_idx), alpha);
  }

  /**
   *
   * @param state
   * @param rel_time
   * @return
   */
  virtual control_array interpolateFeedback(state_array& state,
                                            state_array& target_nominal_state,
                                            double rel_time,
                                            TEMPLATED_FEEDBACK_STATE& fb_state) {
    return fb_controller_->interpolateFeedback_(state, target_nominal_state,
                                                rel_time, fb_state);
  }

  /**
   * returns the current control sequence
   */
  virtual control_trajectory getControlSeq() {
    return control_;
  };

  /**
   * Gets the state sequence of the nominal trajectory
   */
  virtual state_trajectory getTargetStateSeq() {
    return state_;
  }

  /**
   * Return all the sampled costs sequences
   */
  virtual sampled_cost_traj getSampledCostSeq() {
    return trajectory_costs_;
  };

  /**
   * Return control feedback gains
   */
  // TODO: Think of a better name for this method?
  virtual TEMPLATED_FEEDBACK_STATE getFeedbackState() {
    if(enable_feedback_) {
      return fb_controller_->getFeedbackState();
    } else {
      TEMPLATED_FEEDBACK_STATE default_state;
      return default_state;
    }
  };

  virtual TEMPLATED_FEEDBACK_PARAMS getFeedbackParams() {
    if (enable_feedback_) {
      return fb_controller_->getParams();
    } else {
      TEMPLATED_FEEDBACK_PARAMS default_fb_params;
      return default_fb_params;
    }
  }

  // Indicator for algorithm health, should be between 0.01 and 0.1 anecdotally
  float getNormalizerPercent() {return this->normalizer_/(float)NUM_ROLLOUTS;}

  /**
 * Computes the actual trajectory given the MPPI optimal control and the
 * feedback gains computed by DDP. If feedback is not enabled, then we return
 * zero since this function would not make sense.
 */
  virtual void computeFeedbackPropagatedStateSeq() {
    if (!enable_feedback_) {
      return;
    }
    // Compute the nominal trajectory
    propagated_feedback_state_trajectory_.col(0) = getActualStateSeq().col(0); // State that we optimized from
    state_array xdot;
    state_array current_state;
    control_array current_control;
<<<<<<< HEAD
    current_state = propagated_feedback_state_trajectory_.col(0);
    current_control = getControlSeq().col(0) + getFeedbackGains()[0]*(current_state - getStateSeq().col(0));
    model_->initializeDynamics(current_state, current_control, 0, dt_);
    for (int i =0; i < num_timesteps_ - 1; ++i) {
=======
    for (int i = 0; i < num_timesteps_ - 1; ++i) {
>>>>>>> 485bb651
      current_state = propagated_feedback_state_trajectory_.col(i);
      // MPPI control apply feedback at the given timestep against the nominal trajectory at that timestep
      current_control = getControlSeq().col(i)
                        + getFeedbackControl(current_state,
                                             getTargetStateSeq().col(i), i);
      model_->computeStateDeriv(current_state, current_control, xdot);
      model_->updateState(current_state, xdot, dt_);
      propagated_feedback_state_trajectory_.col(i+1) = current_state;
    }
  }

  /**
   *
   * @return State trajectory from optimized state with MPPI control and computed feedback gains
   */
  state_trajectory getFeedbackPropagatedStateSeq() {return propagated_feedback_state_trajectory_;};

  control_array getControlStdDev() { return control_std_dev_;};

  float getBaselineCost() {return baseline_;};
  float getNormalizerCost() {return normalizer_;};

  /**
   * returns the current state sequence
   */
  state_trajectory getActualStateSeq() { return state_;};

  virtual void computeFeedbackHelper(const Eigen::Ref<const state_array>& state,
                                     const Eigen::Ref<const state_trajectory>& state_traj,
                                     const Eigen::Ref<const control_trajectory>& control_traj) {
    if(!enable_feedback_) {
      return;
    }
    fb_controller_->computeFeedback(state, state_traj, control_traj);
  }

  virtual void computeFeedback(const Eigen::Ref<const state_array>& state) {
    computeFeedbackHelper(state, getTargetStateSeq(), getControlSeq());
  }

  virtual control_array getFeedbackControl(const Eigen::Ref<const state_array>& state,
                                           const Eigen::Ref<const state_array>& goal_state,
                                           int t) {
    return fb_controller_->k(state, goal_state, t);
  }

  void smoothControlTrajectoryHelper(Eigen::Ref<control_trajectory> u, const Eigen::Ref<Eigen::Matrix<float, DYN_T::CONTROL_DIM, 2>>& control_history) {
    // TODO generalize to any size filter
    // TODO does the logic of handling control history reasonable?

    // Create the filter coefficients
    Eigen::Matrix<float, 1, 5> filter_coefficients;
    filter_coefficients << -3, 12, 17, 12, -3;
    filter_coefficients /= 35.0;

    // Create and fill a control buffer that we can apply the convolution filter
    Eigen::Matrix<float, MAX_TIMESTEPS+4, DYN_T::CONTROL_DIM> control_buffer;

    // Fill the first two timesteps with the control history
    control_buffer.topRows(2) = control_history.transpose();

    // Fill the center timesteps with the current nominal trajectory
    control_buffer.middleRows(2, MAX_TIMESTEPS) = u.transpose();

    // Fill the last two timesteps with the end of the current nominal control trajectory
    control_buffer.row(MAX_TIMESTEPS+2) = u.transpose().row(MAX_TIMESTEPS-1);
    control_buffer.row(MAX_TIMESTEPS+3) = u.transpose().row(MAX_TIMESTEPS-1);

    // Apply convolutional filter to each timestep
    for (int i = 0; i < MAX_TIMESTEPS; ++i) {
      u.col(i) = (filter_coefficients*control_buffer.middleRows(i,5)).transpose();
    }
  }

  virtual void slideControlSequenceHelper(int steps, Eigen::Ref<control_trajectory> u) {
    for (int i = 0; i < num_timesteps_; ++i) {
      int ind = std::min(i + steps, num_timesteps_ - 1);
      u.col(i) = u.col(ind);
      if (i + steps > num_timesteps_ - 1) {
        u.col(i) = model_->zero_control_;
      }
    }
  }

  virtual void saveControlHistoryHelper(int steps,
          const Eigen::Ref<const control_trajectory>& u_trajectory,
          Eigen::Ref<Eigen::Matrix<float, DYN_T::CONTROL_DIM, 2>> u_history) {
    if (steps == 1) { // We only moved one timestep
      u_history.col(0) = u_history.col(1);
      u_history.col(1) = u_trajectory.col(0);
    }
    else if (steps >= 2) { // We have moved more than one timestep, but our history size is still only 2
      u_history.col(0) = u_trajectory.col(steps - 2);
      u_history.col(1) = u_trajectory.col(steps - 1);
    }
  }

  /**
   * Reset Controls
   */
  virtual void resetControls() {
    // TODO
  };

  virtual void computeStateTrajectoryHelper(Eigen::Ref<state_trajectory> result, const Eigen::Ref<const state_array>& x0,
          const Eigen::Ref<const control_trajectory>& u) {
    result.col(0) = x0;
    state_array xdot;
    state_array state;
    model_->initializeDynamics(state.col(0), u.col(0), 0, dt_);
    for (int i =0; i < num_timesteps_ - 1; ++i) {
      state = result.col(i);
      model_->computeStateDeriv(state, u.col(i), xdot);
      model_->updateState(state, xdot, dt_);
      result.col(i+1) = state;
    }
  }

  void setNumTimesteps(int num_timesteps) {
    // TODO fix the tracking controller as well
    if ((num_timesteps <= MAX_TIMESTEPS) && (num_timesteps > 0)) {
      num_timesteps_ = num_timesteps;
    } else {
      num_timesteps_ = MAX_TIMESTEPS;
      printf("You must give a number of timesteps between [0, %d]\n", MAX_TIMESTEPS);
    }
  }
  int getNumTimesteps() {return num_timesteps_;}

  /**
   * updates the scaling factor of noise for sampling around the nominal trajectory
   */
  void updateControlNoiseStdDev(const Eigen::Ref<const control_array>& sigma_u) {
    //std::cout << control_std_dev_ << std::endl;
    control_std_dev_ = sigma_u;
    //std::cout << control_std_dev_ << std::endl;
    copyControlStdDevToDevice();
  }

  void setFeedbackController(bool enable_feedback) {
    enable_feedback_ = enable_feedback;
  }

  void setFeedbackParams(TEMPLATED_FEEDBACK_PARAMS fb_params) {
    fb_controller_->setParams(fb_params);
  }

  bool getFeedbackEnabled() {return enable_feedback_;}

  /**
   * Set the percentage of sample control trajectories to copy
   * back from the GPU. Multiplier is an integer in case the nominal
   * control trajectories also need to be saved.
   */
  void setPercentageSampledControlTrajectoriesHelper(float new_perc, int multiplier) {
    int num_sampled_trajectories = new_perc * NUM_ROLLOUTS;

    if (sampled_states_CUDA_mem_init_) {
      cudaFree(sampled_states_d_);
      cudaFree(sampled_noise_d_);
      sampled_states_CUDA_mem_init_ = false;
    }
    HANDLE_ERROR(cudaMalloc((void**)&sampled_states_d_,
                            sizeof(float)*DYN_T::STATE_DIM*num_timesteps_*num_sampled_trajectories*multiplier));
    HANDLE_ERROR(cudaMalloc((void**)&sampled_noise_d_,
                            sizeof(float)*DYN_T::CONTROL_DIM*num_timesteps_*num_sampled_trajectories*multiplier));
    sampled_states_CUDA_mem_init_ = true;

    sampled_trajectories_.resize(num_sampled_trajectories*multiplier);
    perc_sampled_control_trajectories = new_perc;
  }

  int getNumberSampledTrajectories() {
    return perc_sampled_control_trajectories * NUM_ROLLOUTS;
  }

  /**
   * Return a percentage of sampled control trajectories from the latest rollout
   */
  std::vector<control_trajectory> getSampledControlSeq() {return sampled_controls_;}

  /**
   * Return the most recent free energy calculation for the mean
   */
   MPPIFreeEnergyStatistics getFreeEnergyStatistics() {return free_energy_statistics_;}

  std::vector<float> getSampledNoise() {
    std::vector<float> vector = std::vector<float>(NUM_ROLLOUTS*num_timesteps_*DYN_T::CONTROL_DIM, FLT_MIN);

    HANDLE_ERROR(cudaMemcpyAsync(vector.data(), control_noise_d_, sizeof(float)*NUM_ROLLOUTS*num_timesteps_*DYN_T::CONTROL_DIM,
                                 cudaMemcpyDeviceToHost, stream_));
    HANDLE_ERROR(cudaStreamSynchronize(stream_));
    return vector;
  }

  /**
   * Public data members
   */
  DYN_T* model_;
  COST_T* cost_;
  FB_T* fb_controller_;
  cudaStream_t stream_;

  float getDt() {return dt_;}
  void setDt(float dt) {
    dt_ = dt;
    fb_controller_->setDt(dt);
  }

  float getDebug() {return debug_;}
  void setDebug(float debug) {debug_ = debug;}
  void setCUDAStream(cudaStream_t stream);

protected:
  // no default protected members
  void deallocateCUDAMemory();

  // TODO get raw pointers for different things
  bool debug_ = false;

  // Free energy variables
  MPPIFreeEnergyStatistics free_energy_statistics_;

  int num_iters_;  // Number of optimization iterations
  float dt_;
  float lambda_; // Value of the temperature in the softmax.
  float alpha_; //

  float normalizer_; // Variable for the normalizing term from sampling.
  float baseline_ = 0; // Baseline cost of the system.
  float perc_sampled_control_trajectories = 0; // Percentage of sampled trajectories to return

  curandGenerator_t gen_;
  control_array control_std_dev_ = control_array::Zero();
  float* control_std_dev_d_; // Array of size DYN_T::CONTROL_DIM
  float* initial_state_d_; // Array of sizae DYN_T::STATE_DIM * (2 if there is a nominal state)

  Eigen::Matrix<float, DYN_T::CONTROL_DIM, 2> control_history_;

  // one array of this size is allocated for each state we care about,
  // so it can be the size*N for N nominal states
  // [actual, nominal]
  float* control_d_; // Array of size DYN_T::CONTROL_DIM*NUM_TIMESTEPS*N
  float* state_d_; // Array of size DYN_T::STATE_DIM*NUM_ROLLOUTS*N
  float* trajectory_costs_d_; // Array of size NUM_ROLLOUTS*N
  float* control_noise_d_; // Array of size DYN_T::CONTROL_DIM*NUM_TIMESTEPS*NUM_ROLLOUTS*N
  control_trajectory control_ = control_trajectory::Zero();
  state_trajectory state_ = state_trajectory::Zero();
  sampled_cost_traj trajectory_costs_ = sampled_cost_traj::Zero();

  bool sampled_states_CUDA_mem_init_ = false;  // cudaMalloc, cudaFree boolean
  float* sampled_states_d_; // result of states that have been sampled from state trajectory kernel
  float* sampled_noise_d_; // noise to be passed to the state trajectory kernel
  std::vector<control_trajectory> sampled_controls_; // Sampled control trajectories from rollout kernel
  std::vector<state_trajectory> sampled_trajectories_; // sampled state trajectories from state trajectory kernel

  // Propagated real state trajectory
  state_trajectory propagated_feedback_state_trajectory_ = state_trajectory::Zero();

  // tracking controller variables
  bool enable_feedback_ = false;

  void copyControlStdDevToDevice();

  void copyNominalControlToDevice();

  /**
   * Saves the sampled controls from the GPU back to the CPU
   * Must be called after the rolloutKernel as that is when
   * du_d becomes the sampled controls
   */
  void copySampledControlFromDevice();

  void createAndSeedCUDARandomNumberGen();

  /**
   * Allocates CUDA memory for actual states and nominal states if needed
   * @param nominal_size if only actual this should be 0
   */
  void allocateCUDAMemoryHelper(int nominal_size = 0,
                                bool allocate_double_noise = true);

  // TODO all the copy to device functions to streamline process
private:
  // ======== MUST BE OVERWRITTEN =========
  void allocateCUDAMemory() {
    allocateCUDAMemoryHelper();
  };
  /**
   * TODO all copy to device and back functions implemented for specific controller
   * When you write your own you must control when synchronize stream is called
   */
  // ======== END MUST BE OVERWRITTEN =====
};

#ifdef __CUDACC__
#include "controller.cu"
#endif

#endif //MPPIGENERIC_CONTROLLER_CUH<|MERGE_RESOLUTION|>--- conflicted
+++ resolved
@@ -306,14 +306,7 @@
     state_array xdot;
     state_array current_state;
     control_array current_control;
-<<<<<<< HEAD
-    current_state = propagated_feedback_state_trajectory_.col(0);
-    current_control = getControlSeq().col(0) + getFeedbackGains()[0]*(current_state - getStateSeq().col(0));
-    model_->initializeDynamics(current_state, current_control, 0, dt_);
-    for (int i =0; i < num_timesteps_ - 1; ++i) {
-=======
     for (int i = 0; i < num_timesteps_ - 1; ++i) {
->>>>>>> 485bb651
       current_state = propagated_feedback_state_trajectory_.col(i);
       // MPPI control apply feedback at the given timestep against the nominal trajectory at that timestep
       current_control = getControlSeq().col(i)
