--- conflicted
+++ resolved
@@ -39,7 +39,7 @@
   using control_array = typename DYN_T::control_array;
   typedef Eigen::Matrix<float, DYN_T::CONTROL_DIM, MAX_TIMESTEPS> control_trajectory; // A control trajectory
 //  typedef util::NamedEigenAlignedVector<control_trajectory> sampled_control_traj;
-  typedef util::EigenAlignedVector<float, DYN_T::CONTROL_DIM, DYN_T::STATE_DIM> feedback_gain_trajectory;
+  typedef util::EigenAlignedVector<float, DYN_T::CONTROL_DIM, DYN_T::STATE_DIM> K_matrix;
 
   // State typedefs
   using state_array = typename DYN_T::state_array;
@@ -157,12 +157,6 @@
   /**
    * Return control feedback gains
    */
-<<<<<<< HEAD
- feedback_gain_trajectory getFeedbackGains() {
-     feedback_gain_trajectory empty_feedback_gain;
-     return empty_feedback_gain;
- };
-=======
   virtual K_matrix getFeedbackGains() {
     if(enable_feedback_) {
       return result_.feedback_gain;
@@ -253,7 +247,6 @@
       }
     }
   }
->>>>>>> beb65b20
 
   /**
    * Reset Controls
