--- conflicted
+++ resolved
@@ -16,11 +16,7 @@
                                      model, cost, dt, max_iter, gamma,
                                      control_variance, num_timesteps, init_control_traj, stream) {
 
-<<<<<<< HEAD
-  control_history_ = Eigen::Matrix<float, 2, DYN_T::CONTROL_DIM>::Zero();
-=======
   nominal_control_trajectory_ = init_control_traj;
->>>>>>> beb65b20
 
   // Allocate CUDA memory for the controller
   allocateCUDAMemory();
