#include <mppi/controllers/Primitives/primitives_controller.cuh>
#include <mppi/core/mppi_common.cuh>
#include <algorithm>
#include <iostream>
#include <mppi/sampling_distributions/piecewise_linear/piecewise_linear_noise.cuh>
#include <mppi/sampling_distributions/colored_noise/colored_noise.cuh>

#define Primitives PrimitivesController<DYN_T, COST_T, FB_T, MAX_TIMESTEPS, NUM_ROLLOUTS, BDIM_X, BDIM_Y, PARAMS_T>

template <class DYN_T, class COST_T, class FB_T, int MAX_TIMESTEPS, int NUM_ROLLOUTS, int BDIM_X, int BDIM_Y,
          class PARAMS_T>
Primitives::PrimitivesController(DYN_T* model, COST_T* cost, FB_T* fb_controller, float dt, int max_iter, float lambda,
                                 float alpha, const Eigen::Ref<const control_array>& control_std_dev, int num_timesteps,
                                 const Eigen::Ref<const control_trajectory>& init_control_traj, cudaStream_t stream)
  : PARENT_CLASS(model, cost, fb_controller, dt, max_iter, lambda, alpha, control_std_dev, num_timesteps,
                 init_control_traj, stream)
{
  // Allocate CUDA memory for the controller
  allocateCUDAMemory();
  std::vector<float> tmp_vec(DYN_T::CONTROL_DIM, 0.0);
  getColoredNoiseExponentsLValue() = std::move(tmp_vec);
  getScalePiecewiseNoiseLValue() = std::move(tmp_vec);

  // Copy the noise std_dev to the device
  this->copyControlStdDevToDevice();
}

template <class DYN_T, class COST_T, class FB_T, int MAX_TIMESTEPS, int NUM_ROLLOUTS, int BDIM_X, int BDIM_Y,
          class PARAMS_T>
Primitives::PrimitivesController(DYN_T* model, COST_T* cost, FB_T* fb_controller, PARAMS_T& params, cudaStream_t stream)
  : PARENT_CLASS(model, cost, fb_controller, params, stream)
{
  // Allocate CUDA memory for the controller
  allocateCUDAMemory();
  if (this->getColoredNoiseExponentsLValue().size() == 0)
  {
    std::vector<float> tmp_vec(DYN_T::CONTROL_DIM, 0.0);
    getColoredNoiseExponentsLValue() = std::move(tmp_vec);
  }
  if (this->getScalePiecewiseNoiseLValue().size() == 0)
  {
    std::vector<float> tmp_vec(DYN_T::CONTROL_DIM, 0.0);
    getScalePiecewiseNoiseLValue() = std::move(tmp_vec);
  }

  // Copy the noise std_dev to the device
  this->copyControlStdDevToDevice();
}

template <class DYN_T, class COST_T, class FB_T, int MAX_TIMESTEPS, int NUM_ROLLOUTS, int BDIM_X, int BDIM_Y,
          class PARAMS_T>
Primitives::~PrimitivesController()
{
  // all implemented in standard controller
}

template <class DYN_T, class COST_T, class FB_T, int MAX_TIMESTEPS, int NUM_ROLLOUTS, int BDIM_X, int BDIM_Y,
          class PARAMS_T>
void Primitives::computeControl(const Eigen::Ref<const state_array>& state, int optimization_stride)
{
  // this->free_energy_statistics_.real_sys.previousBaseline = this->getBaselineCost();
  state_array local_state = state;
  for (int i = 0; i < DYN_T::STATE_DIM; i++)
  {
    float diff = fabsf(this->state_.col(leash_jump_)[i] - state[i]);
    if (getStateLeashLength(i) < diff)
    {
      local_state[i] = state[i];
    }
    else
    {
      local_state[i] = this->state_.col(leash_jump_)[i];
    }
  }

  // Send the initial condition to the device
  HANDLE_ERROR(cudaMemcpyAsync(this->initial_state_d_, local_state.data(), DYN_T::STATE_DIM * sizeof(float),
                               cudaMemcpyHostToDevice, this->stream_));

  /////////////////
  // BEGIN INTERMEDIATE PLANNER
  // Compute intermediate plan using piecewise linear noise, and choosing the best

  int prev_controls_idx = 1;
  float primitives_baseline = 0.0;
  float baseline_prev = 0.0;
  int best_idx = -1;

  // Send the nominal control to the device
  this->copyNominalControlToDevice(false);

  for (int opt_iter = 0; opt_iter < getNumPrimitiveIterations(); opt_iter++)
  {
    powerlaw_psd_gaussian(getColoredNoiseExponentsLValue(), this->getNumTimesteps(), NUM_ROLLOUTS,
                          this->control_noise_d_, this->gen_, this->stream_);

    // Generate piecewise linear noise data, update control_noise_d_
    piecewise_linear_noise(this->getNumTimesteps(), NUM_ROLLOUTS, DYN_T::CONTROL_DIM, getPiecewiseSegments(),
                           optimization_stride, getScalePiecewiseNoiseLValue(), getFracRandomNoiseTrajLValue(),
                           getScaleAddNominalNoiseLValue(), this->control_d_, this->control_noise_d_,
                           this->control_std_dev_d_, this->gen_, this->stream_);

    // Set nominal controls to zero because we want to use the noise directly
    this->control_ = control_trajectory::Zero();

    // Send the zero nominal control to the device
    this->copyNominalControlToDevice();

    // Launch the rollout kernel
    mppi_common::launchRolloutKernel<DYN_T, COST_T, NUM_ROLLOUTS, BDIM_X, BDIM_Y>(
<<<<<<< HEAD
        this->model_->model_d_, this->cost_->cost_d_, this->dt_, this->num_timesteps_, /*optimization_stride = */ 0,
        this->lambda_, /*alpha = */ -1.0, this->initial_state_d_, this->control_d_, this->control_noise_d_,
        this->control_std_dev_d_, this->trajectory_costs_d_, this->stream_);
=======
        this->model_->model_d_, this->cost_->cost_d_, this->getDt(), this->getNumTimesteps(),
        /*optimization_stride = */ 0, this->getLambda(), this->getAlpha(), this->initial_state_d_, this->control_d_,
        this->control_noise_d_, this->control_std_dev_d_, this->trajectory_costs_d_, this->stream_, false);
>>>>>>> d937e903

    // Copy the costs back to the host
    HANDLE_ERROR(cudaMemcpyAsync(this->trajectory_costs_.data(), this->trajectory_costs_d_,
                                 NUM_ROLLOUTS * sizeof(float), cudaMemcpyDeviceToHost, this->stream_));
    HANDLE_ERROR(cudaStreamSynchronize(this->stream_));

    primitives_baseline = mppi_common::computeBaselineCost(this->trajectory_costs_.data(), NUM_ROLLOUTS);

    // get previous control cost (at index = 1, since index = 0 is zero control traj)
    baseline_prev = this->trajectory_costs_.data()[prev_controls_idx];
    if (this->debug_)
    {
      std::cerr << "Previous Baseline: " << baseline_prev << "         Baseline: " << this->getBaselineCost()
                << std::endl;
    }

    // if baseline is too high and trajectory is unsafe, create and issue a stopping trajectory
<<<<<<< HEAD
    if (stopping_cost_threshold_ > 0 && primitives_baseline > stopping_cost_threshold_)
=======
    // reminder:  baseline_ is the average cost along trajectory
    if (getStoppingCostThreshold() > 0 && primitives_baseline * this->getNumTimesteps() > getStoppingCostThreshold())
>>>>>>> d937e903
    {
      std::cerr << "Baseline is too high, issuing stopping trajectory!" << std::endl;
      computeStoppingTrajectory(local_state);
      primitives_baseline = std::numeric_limits<float>::min();
    }
    else if (primitives_baseline > baseline_prev - getHysteresisCostThreshold())
    {
      // baseline is not decreasing enough, use controls from the previous iteration
      if (this->debug_)
      {
        std::cout << "Not enough improvement, use prev controls." << std::endl;
      }
      HANDLE_ERROR(cudaMemcpyAsync(
          this->control_.data(),
          this->control_noise_d_ + prev_controls_idx * this->getNumTimesteps() * DYN_T::CONTROL_DIM,
          sizeof(float) * this->getNumTimesteps() * DYN_T::CONTROL_DIM, cudaMemcpyDeviceToHost, this->stream_));

      primitives_baseline = baseline_prev;
    }
    else
    {  // otherwise, update the nominal control
      // Copy best control from device to the host
      best_idx = mppi_common::computeBestIndex(this->trajectory_costs_.data(), NUM_ROLLOUTS);
      HANDLE_ERROR(cudaMemcpyAsync(
          this->control_.data(), this->control_noise_d_ + best_idx * this->getNumTimesteps() * DYN_T::CONTROL_DIM,
          sizeof(float) * this->getNumTimesteps() * DYN_T::CONTROL_DIM, cudaMemcpyDeviceToHost, this->stream_));
    }

    this->copyNominalControlToDevice(false);

    cudaStreamSynchronize(this->stream_);
  }

  // Copy back sampled trajectories for visualization
  if (getVisualizePrimitives())
  {
    this->copySampledControlFromDevice(false);
    this->copyTopControlFromDevice(true);
  }

  //  END INTERMEDIATE PLANNER
  ////////////////

  ////////////////
  // BEGIN MPPI
  for (int opt_iter = 0; opt_iter < this->getNumIters(); opt_iter++)
  {
    // Send the nominal control to the device
    copyMPPIControlToDevice(false);

    // Generate noise data
    powerlaw_psd_gaussian(getColoredNoiseExponentsLValue(), this->getNumTimesteps(), NUM_ROLLOUTS,
                          this->control_noise_d_, this->gen_, this->stream_);
    // curandGenerateNormal(this->gen_, this->control_noise_d_, NUM_ROLLOUTS * this->getNumTimesteps() *
    // DYN_T::CONTROL_DIM,
    //                      0.0, 1.0);
    /*
    std::vector<float> noise = this->getSampledNoise();
    float mean = 0;
    for(int k = 0; k < noise.size(); k++) {
      mean += (noise[k]/noise.size());
    }

    float std_dev = 0;
    for(int k = 0; k < noise.size(); k++) {
      std_dev += powf(noise[k] - mean, 2);
    }
    std_dev = sqrt(std_dev/noise.size());
    printf("CPU 1 side N(%f, %f)\n", mean, std_dev);
     */

    // Launch the rollout kernel
    mppi_common::launchRolloutKernel<DYN_T, COST_T, NUM_ROLLOUTS, BDIM_X, BDIM_Y>(
        this->model_->model_d_, this->cost_->cost_d_, this->getDt(), this->getNumTimesteps(), optimization_stride,
        this->getLambda(), this->getAlpha(), this->initial_state_d_, control_mppi_d_, this->control_noise_d_,
        this->control_std_dev_d_, this->trajectory_costs_d_, this->stream_, false);
    /*
    noise = this->getSampledNoise();
    mean = 0;
    for(int k = 0; k < noise.size(); k++) {
      mean += (noise[k]/noise.size());
    }

    std_dev = 0;
    for(int k = 0; k < noise.size(); k++) {
      std_dev += powf(noise[k] - mean, 2);
    }
    std_dev = sqrt(std_dev/noise.size());
    printf("CPU 2 side N(%f, %f)\n", mean, std_dev);
     */

    // Copy the costs back to the host
    HANDLE_ERROR(cudaMemcpyAsync(this->trajectory_costs_.data(), this->trajectory_costs_d_,
                                 NUM_ROLLOUTS * sizeof(float), cudaMemcpyDeviceToHost, this->stream_));
    HANDLE_ERROR(cudaStreamSynchronize(this->stream_));

    this->setBaseline(mppi_common::computeBaselineCost(this->trajectory_costs_.data(), NUM_ROLLOUTS));

    // if (this->getBaselineCost() > baseline_prev + 1)
    // {
    //   // TODO handle printing
    //   if (this->debug_)
    //   {
    //     std::cout << "Previous Baseline: " << baseline_prev << std::endl;
    //     std::cout << "         Baseline: " << this->getBaselineCost() << std::endl;
    //   }
    // }

    // baseline_prev = this->getBaselineCost();

    // Launch the norm exponential kernel
    mppi_common::launchNormExpKernel(NUM_ROLLOUTS, BDIM_X, this->trajectory_costs_d_, 1.0 / this->getLambda(),
                                     this->getBaselineCost(), this->stream_, false);
    HANDLE_ERROR(cudaMemcpyAsync(this->trajectory_costs_.data(), this->trajectory_costs_d_,
                                 NUM_ROLLOUTS * sizeof(float), cudaMemcpyDeviceToHost, this->stream_));
    HANDLE_ERROR(cudaStreamSynchronize(this->stream_));

    // Compute the normalizer
    this->setNormalizer(mppi_common::computeNormalizer(this->trajectory_costs_.data(), NUM_ROLLOUTS));

    mppi_common::computeFreeEnergy(this->free_energy_statistics_.real_sys.freeEnergyMean,
                                   this->free_energy_statistics_.real_sys.freeEnergyVariance,
                                   this->free_energy_statistics_.real_sys.freeEnergyModifiedVariance,
                                   this->trajectory_costs_.data(), NUM_ROLLOUTS, this->getBaselineCost(),
                                   this->getLambda());

    // Compute the cost weighted average //TODO SUM_STRIDE is BDIM_X, but should it be its own parameter?
    mppi_common::launchWeightedReductionKernel<DYN_T, NUM_ROLLOUTS, BDIM_X>(
        this->trajectory_costs_d_, this->control_noise_d_, control_mppi_d_, this->getNormalizerCost(),
        this->getNumTimesteps(), this->stream_, false);

    /*
    noise = this->getSampledNoise();
    mean = 0;
    for(int k = 0; k < noise.size(); k++) {
      mean += (noise[k]/noise.size());
    }

    std_dev = 0;
    for(int k = 0; k < noise.size(); k++) {
      std_dev += powf(noise[k] - mean, 2);
    }
    std_dev = sqrt(std_dev/noise.size());
    printf("CPU 3 side N(%f, %f)\n", mean, std_dev);
     */

    // Transfer the new control to the host
    HANDLE_ERROR(cudaMemcpyAsync(control_mppi_.data(), control_mppi_d_,
                                 sizeof(float) * this->getNumTimesteps() * DYN_T::CONTROL_DIM, cudaMemcpyDeviceToHost,
                                 this->stream_));
    cudaStreamSynchronize(this->stream_);
  }

  this->free_energy_statistics_.real_sys.normalizerPercent = this->getNormalizerCost() / NUM_ROLLOUTS;
  this->free_energy_statistics_.real_sys.increase =
      this->getBaselineCost() - this->free_energy_statistics_.real_sys.previousBaseline;

  // END MPPI
  ////////////////////////

  // decide between using the MPPI control or the primitives control
  if (this->debug_)
  {
    std::cerr << "mppi baseline: " << this->getBaselineCost() << ", primitives baseline: " << primitives_baseline
              << ", prev baseline: " << baseline_prev << std::endl;
  }
  if ((getNumPrimitiveIterations() == 0 && this->getNumIters() > 0) ||
      ((getNumPrimitiveIterations() > 0 && this->getNumIters() > 0) &&
       (this->getBaselineCost() < primitives_baseline - getHysteresisCostThreshold())))
  {
    this->control_ = control_mppi_;
    this->copyNominalControlToDevice();
    std::cout << "Using MPPI control" << std::endl;
  }
  else
  {
    std::cout << "Using primitives control, ";
    if (best_idx > 0 && best_idx <= int(frac_add_nominal_traj_[0] * NUM_ROLLOUTS))
    {
      std::cout << "colored noise added to nominal." << std::endl;
    }
    else if (best_idx <= int((frac_add_nominal_traj_[0] + frac_add_nominal_traj_[1]) * NUM_ROLLOUTS))
    {
      std::cout << "piecewise noise added to nominal." << std::endl;
    }
    else
    {
      std::cout << "new piecewise trajectory." << std::endl;
    }
  }

  state_array zero_state = state_array::Zero();
  for (int i = 0; i < this->getNumTimesteps(); i++)
  {
    this->model_->enforceConstraints(zero_state, this->control_.col(i));
    this->model_->enforceConstraints(zero_state, control_mppi_.col(i));
    // this->control_.col(i)[1] =
    //     fminf(fmaxf(this->control_.col(i)[1], this->model_->control_rngs_[1].x), this->model_->control_rngs_[1].y);
  }

  smoothControlTrajectory();
  computeStateTrajectory(local_state);

  // Copy back sampled trajectories for visualization
  if (!getVisualizePrimitives())
  {
    this->copySampledControlFromDevice(false);
    this->copyTopControlFromDevice(true);
  }
}

template <class DYN_T, class COST_T, class FB_T, int MAX_TIMESTEPS, int NUM_ROLLOUTS, int BDIM_X, int BDIM_Y,
          class PARAMS_T>
void Primitives::allocateCUDAMemory()
{
  PARENT_CLASS::allocateCUDAMemoryHelper();
  HANDLE_ERROR(cudaMalloc((void**)&control_mppi_d_, sizeof(float) * DYN_T::CONTROL_DIM * MAX_TIMESTEPS));
}

template <class DYN_T, class COST_T, class FB_T, int MAX_TIMESTEPS, int NUM_ROLLOUTS, int BDIM_X, int BDIM_Y,
          class PARAMS_T>
void Primitives::copyMPPIControlToDevice(bool synchronize)
{
  HANDLE_ERROR(cudaMemcpyAsync(control_mppi_d_, control_mppi_.data(), sizeof(float) * control_mppi_.size(),
                               cudaMemcpyHostToDevice, this->stream_));
  if (synchronize)
  {
    HANDLE_ERROR(cudaStreamSynchronize(this->stream_));
  }
}

template <class DYN_T, class COST_T, class FB_T, int MAX_TIMESTEPS, int NUM_ROLLOUTS, int BDIM_X, int BDIM_Y,
          class PARAMS_T>
void Primitives::computeStateTrajectory(const Eigen::Ref<const state_array>& x0)
{
  this->computeStateTrajectoryHelper(this->state_, x0, this->control_);
}

template <class DYN_T, class COST_T, class FB_T, int MAX_TIMESTEPS, int NUM_ROLLOUTS, int BDIM_X, int BDIM_Y,
          class PARAMS_T>
void Primitives::computeStoppingTrajectory(const Eigen::Ref<const state_array>& x0)
{
  state_array xdot;
  state_array state = x0;
  control_array u_i = control_array::Zero();
  this->model_->initializeDynamics(state, u_i, 0, this->getDt());
  for (int i = 0; i < this->getNumTimesteps() - 1; ++i)
  {
    this->model_->getStoppingControl(state, u_i);
    this->model_->enforceConstraints(state, u_i);
    this->control_.col(i) = u_i;
    this->model_->computeStateDeriv(state, u_i, xdot);
    this->model_->updateState(state, xdot, this->getDt());
  }
}

template <class DYN_T, class COST_T, class FB_T, int MAX_TIMESTEPS, int NUM_ROLLOUTS, int BDIM_X, int BDIM_Y,
          class PARAMS_T>
void Primitives::slideControlSequence(int steps)
{
  // TODO does the logic of handling control history reasonable?
  leash_jump_ = steps;
  // Save the control history
  this->saveControlHistoryHelper(steps, this->control_, this->control_history_);

  this->slideControlSequenceHelper(steps, this->control_);
  this->slideControlSequenceHelper(steps, control_mppi_);
}

template <class DYN_T, class COST_T, class FB_T, int MAX_TIMESTEPS, int NUM_ROLLOUTS, int BDIM_X, int BDIM_Y,
          class PARAMS_T>
void Primitives::smoothControlTrajectory()
{
  this->smoothControlTrajectoryHelper(this->control_, this->control_history_);
}

template <class DYN_T, class COST_T, class FB_T, int MAX_TIMESTEPS, int NUM_ROLLOUTS, int BDIM_X, int BDIM_Y,
          class PARAMS_T>
void Primitives::calculateSampledStateTrajectories()
{
  int num_sampled_trajectories = this->getTotalSampledTrajectories();
  // controls already copied in compute control

  mppi_common::launchStateAndCostTrajectoryKernel<DYN_T, COST_T, FEEDBACK_GPU, BDIM_X, BDIM_Y>(
      this->model_->model_d_, this->cost_->cost_d_, this->fb_controller_->getDevicePointer(), this->sampled_noise_d_,
      this->initial_state_d_, this->sampled_states_d_, this->sampled_costs_d_, this->sampled_crash_status_d_,
      num_sampled_trajectories, this->getNumTimesteps(), this->getDt(), this->vis_stream_);

  for (int i = 0; i < num_sampled_trajectories; i++)
  {
    // set initial state to the first location
    this->sampled_trajectories_[i].col(0) = this->state_.col(0);
    // shifted by one since we do not save the initial state
    HANDLE_ERROR(cudaMemcpyAsync(this->sampled_trajectories_[i].data() + (DYN_T::STATE_DIM),
                                 this->sampled_states_d_ + i * this->getNumTimesteps() * DYN_T::STATE_DIM,
                                 (this->getNumTimesteps() - 1) * DYN_T::STATE_DIM * sizeof(float),
                                 cudaMemcpyDeviceToHost, this->vis_stream_));
    HANDLE_ERROR(
        cudaMemcpyAsync(this->sampled_costs_[i].data(), this->sampled_costs_d_ + (i * (this->getNumTimesteps() + 1)),
                        (this->getNumTimesteps() + 1) * sizeof(float), cudaMemcpyDeviceToHost, this->vis_stream_));
    HANDLE_ERROR(cudaMemcpyAsync(this->sampled_crash_status_[i].data(),
                                 this->sampled_crash_status_d_ + (i * this->getNumTimesteps()),
                                 this->getNumTimesteps() * sizeof(float), cudaMemcpyDeviceToHost, this->vis_stream_));
  }
  HANDLE_ERROR(cudaStreamSynchronize(this->vis_stream_));
}

#undef Primitives<|MERGE_RESOLUTION|>--- conflicted
+++ resolved
@@ -108,15 +108,9 @@
 
     // Launch the rollout kernel
     mppi_common::launchRolloutKernel<DYN_T, COST_T, NUM_ROLLOUTS, BDIM_X, BDIM_Y>(
-<<<<<<< HEAD
-        this->model_->model_d_, this->cost_->cost_d_, this->dt_, this->num_timesteps_, /*optimization_stride = */ 0,
-        this->lambda_, /*alpha = */ -1.0, this->initial_state_d_, this->control_d_, this->control_noise_d_,
-        this->control_std_dev_d_, this->trajectory_costs_d_, this->stream_);
-=======
         this->model_->model_d_, this->cost_->cost_d_, this->getDt(), this->getNumTimesteps(),
         /*optimization_stride = */ 0, this->getLambda(), this->getAlpha(), this->initial_state_d_, this->control_d_,
         this->control_noise_d_, this->control_std_dev_d_, this->trajectory_costs_d_, this->stream_, false);
->>>>>>> d937e903
 
     // Copy the costs back to the host
     HANDLE_ERROR(cudaMemcpyAsync(this->trajectory_costs_.data(), this->trajectory_costs_d_,
@@ -134,12 +128,8 @@
     }
 
     // if baseline is too high and trajectory is unsafe, create and issue a stopping trajectory
-<<<<<<< HEAD
-    if (stopping_cost_threshold_ > 0 && primitives_baseline > stopping_cost_threshold_)
-=======
     // reminder:  baseline_ is the average cost along trajectory
-    if (getStoppingCostThreshold() > 0 && primitives_baseline * this->getNumTimesteps() > getStoppingCostThreshold())
->>>>>>> d937e903
+    if (getStoppingCostThreshold() > 0 && primitives_baseline > getStoppingCostThreshold())
     {
       std::cerr << "Baseline is too high, issuing stopping trajectory!" << std::endl;
       computeStoppingTrajectory(local_state);
