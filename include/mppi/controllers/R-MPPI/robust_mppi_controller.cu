--- conflicted
+++ resolved
@@ -473,17 +473,10 @@
   HANDLE_ERROR(cudaStreamSynchronize(this->stream_));
 
   // run kernel
-<<<<<<< HEAD
-  mppi_common::launchStateAndCostTrajectoryKernel<DYN_T, COST_T, FEEDBACK_GPU, BDIM_X, BDIM_Y,
-    2>(this->model_->model_d_, this->cost_->cost_d_, this->fb_controller_->getDevicePointer(),
-             this->sampled_noise_d_, this->initial_state_d_,
-             this->sampled_states_d_, this->sampled_costs_d_, this->sampled_crash_status_d_, num_sampled_trajectories,
-             this->num_timesteps_, this->dt_, this->stream_, this->value_function_threshold_);
-=======
-  mppi_common::launchStateTrajectoryKernel<DYN_T, FEEDBACK_GPU, BDIM_X, BDIM_Y, 2, true>(
-      this->model_->model_d_, this->fb_controller_->getDevicePointer(), this->sampled_noise_d_, this->initial_state_d_,
-      this->sampled_states_d_, num_sampled_trajectories, this->num_timesteps_, this->dt_, this->stream_);
->>>>>>> a1a87b28
+  mppi_common::launchStateAndCostTrajectoryKernel<DYN_T, COST_T, FEEDBACK_GPU, BDIM_X, BDIM_Y, 2>(
+      this->model_->model_d_, this->cost_->cost_d_, this->fb_controller_->getDevicePointer(), this->sampled_noise_d_,
+      this->initial_state_d_, this->sampled_states_d_, this->sampled_costs_d_, this->sampled_crash_status_d_,
+      num_sampled_trajectories, this->num_timesteps_, this->dt_, this->stream_, this->value_function_threshold_);
 
   // copy back results
   for (int i = 0; i < num_sampled_trajectories * 2; i++)
@@ -493,8 +486,8 @@
         this->num_timesteps_ * DYN_T::STATE_DIM * sizeof(float), cudaMemcpyDeviceToHost, this->stream_));
   }
   HANDLE_ERROR(cudaMemcpyAsync(this->sampled_costs_.data(), this->sampled_costs_d_,
-                               this->num_timesteps_*2*sizeof(float), cudaMemcpyDeviceToHost, this->stream_));
+                               this->num_timesteps_ * 2 * sizeof(float), cudaMemcpyDeviceToHost, this->stream_));
   HANDLE_ERROR(cudaMemcpyAsync(this->sampled_crash_status_.data(), this->sampled_crash_status_d_,
-                               this->num_timesteps_*2*sizeof(float), cudaMemcpyDeviceToHost, this->stream_));
+                               this->num_timesteps_ * 2 * sizeof(float), cudaMemcpyDeviceToHost, this->stream_));
   HANDLE_ERROR(cudaStreamSynchronize(this->stream_));
 }