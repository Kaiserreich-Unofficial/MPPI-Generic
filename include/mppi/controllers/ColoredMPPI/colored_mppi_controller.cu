#include <mppi/controllers/ColoredMPPI/colored_mppi_controller.cuh>
#include <mppi/core/mppi_common.cuh>
#include <algorithm>
#include <iostream>
#include <mppi/sampling_distributions/colored_noise/colored_noise.cuh>

#define ColoredMPPI ColoredMPPIController<DYN_T, COST_T, FB_T, MAX_TIMESTEPS, NUM_ROLLOUTS, BDIM_X, BDIM_Y, PARAMS_T>

template <class DYN_T, class COST_T, class FB_T, int MAX_TIMESTEPS, int NUM_ROLLOUTS, int BDIM_X, int BDIM_Y,
          class PARAMS_T>
ColoredMPPI::ColoredMPPIController(DYN_T* model, COST_T* cost, FB_T* fb_controller, float dt, int max_iter,
                                   float lambda, float alpha, const Eigen::Ref<const control_array>& control_std_dev,
                                   int num_timesteps, const Eigen::Ref<const control_trajectory>& init_control_traj,
                                   cudaStream_t stream)
  : PARENT_CLASS(model, cost, fb_controller, dt, max_iter, lambda, alpha, control_std_dev, num_timesteps,
                 init_control_traj, stream)
{
  // Allocate CUDA memory for the controller
  allocateCUDAMemory();
  std::vector<float> tmp_vec(DYN_T::CONTROL_DIM, 0.0);
  this->params_.colored_noise_exponents_ = std::move(tmp_vec);

  // Copy the noise std_dev to the device
  this->copyControlStdDevToDevice();
}

template <class DYN_T, class COST_T, class FB_T, int MAX_TIMESTEPS, int NUM_ROLLOUTS, int BDIM_X, int BDIM_Y,
          class PARAMS_T>
ColoredMPPI::ColoredMPPIController(DYN_T* model, COST_T* cost, FB_T* fb_controller, PARAMS_T& params,
                                   cudaStream_t stream)
  : PARENT_CLASS(model, cost, fb_controller, params, stream)
{
  // Allocate CUDA memory for the controller
  allocateCUDAMemory();
  if (this->getColoredNoiseExponentsLValue().size() == 0)
  {
    std::vector<float> tmp_vec(DYN_T::CONTROL_DIM, 0.0);
    getColoredNoiseExponentsLValue() = std::move(tmp_vec);
  }

  // Copy the noise std_dev to the device
  this->copyControlStdDevToDevice();
}

template <class DYN_T, class COST_T, class FB_T, int MAX_TIMESTEPS, int NUM_ROLLOUTS, int BDIM_X, int BDIM_Y,
          class PARAMS_T>
ColoredMPPI::~ColoredMPPIController()
{
  // all implemented in standard controller
}

template <class DYN_T, class COST_T, class FB_T, int MAX_TIMESTEPS, int NUM_ROLLOUTS, int BDIM_X, int BDIM_Y,
          class PARAMS_T>
void ColoredMPPI::computeControl(const Eigen::Ref<const state_array>& state, int optimization_stride)
{
  this->free_energy_statistics_.real_sys.previousBaseline = this->getBaselineCost();
  state_array local_state = state;

  if (getLeashActive())
  {
    this->model_->enforceLeash(state, this->state_.col(leash_jump_), this->params_.state_leash_dist_, local_state);
  }

  // Send the initial condition to the device
  HANDLE_ERROR(cudaMemcpyAsync(this->initial_state_d_, local_state.data(), DYN_T::STATE_DIM * sizeof(float),
                               cudaMemcpyHostToDevice, this->stream_));

  float baseline_prev = 1e8;

  for (int opt_iter = 0; opt_iter < this->getNumIters(); opt_iter++)
  {
    // Send the nominal control to the device
    this->copyNominalControlToDevice(false);

    // Generate noise data
    powerlaw_psd_gaussian(getColoredNoiseExponentsLValue(), this->getNumTimesteps(), NUM_ROLLOUTS,
                          this->control_noise_d_, this->gen_, this->stream_);
    // curandGenerateNormal(this->gen_, this->control_noise_d_, NUM_ROLLOUTS * this->getNumTimesteps() *
    // DYN_T::CONTROL_DIM,
    //                      0.0, 1.0);
    /*
    std::vector<float> noise = this->getSampledNoise();
    float mean = 0;
    for(int k = 0; k < noise.size(); k++) {
      mean += (noise[k]/noise.size());
    }

    float std_dev = 0;
    for(int k = 0; k < noise.size(); k++) {
      std_dev += powf(noise[k] - mean, 2);
    }
    std_dev = sqrt(std_dev/noise.size());
    printf("CPU 1 side N(%f, %f)\n", mean, std_dev);
     */

    // Launch the rollout kernel
#define USE_FAST_KERNEL
#define CPU_NORM_EXP
#ifndef USE_FAST_KERNEL
    mppi_common::launchRolloutKernel<DYN_T, COST_T, NUM_ROLLOUTS, BDIM_X, BDIM_Y>(
        this->model_->model_d_, this->cost_->cost_d_, this->getDt(), this->getNumTimesteps(), optimization_stride,
        this->getLambda(), this->getAlpha(), this->initial_state_d_, this->control_d_, this->control_noise_d_,
        this->control_std_dev_d_, this->trajectory_costs_d_, this->stream_, false);
#else
    mppi_common::launchFastRolloutKernel<DYN_T, COST_T, NUM_ROLLOUTS, BDIM_X, BDIM_Y>(
        this->model_->model_d_, this->cost_->cost_d_, this->getDt(), this->getNumTimesteps(), optimization_stride,
        this->getLambda(), this->getAlpha(), this->initial_state_d_, this->state_d_, this->control_d_,
        this->control_noise_d_, this->control_std_dev_d_, this->trajectory_costs_d_, this->stream_, false);
#endif
    /*
    noise = this->getSampledNoise();
    mean = 0;
    for(int k = 0; k < noise.size(); k++) {
      mean += (noise[k]/noise.size());
    }

    std_dev = 0;
    for(int k = 0; k < noise.size(); k++) {
      std_dev += powf(noise[k] - mean, 2);
    }
    std_dev = sqrt(std_dev/noise.size());
    printf("CPU 2 side N(%f, %f)\n", mean, std_dev);
     */

    // Copy the costs back to the host
    HANDLE_ERROR(cudaMemcpyAsync(this->trajectory_costs_.data(), this->trajectory_costs_d_,
                                 NUM_ROLLOUTS * sizeof(float), cudaMemcpyDeviceToHost, this->stream_));
    HANDLE_ERROR(cudaStreamSynchronize(this->stream_));

    this->setBaseline(mppi_common::computeBaselineCost(this->trajectory_costs_.data(), NUM_ROLLOUTS));

    if (this->getBaselineCost() > baseline_prev + 1)
    {
      // TODO handle printing
      if (this->debug_)
      {
        std::cout << "Previous Baseline: " << baseline_prev << std::endl;
        std::cout << "         Baseline: " << this->getBaselineCost() << std::endl;
      }
    }

    baseline_prev = this->getBaselineCost();

    // Launch the norm exponential kernel
<<<<<<< HEAD
#ifdef CPU_NORM_EXP
    mppi_common::normExpTransform(NUM_ROLLOUTS, this->trajectory_costs_.data(), 1.0 / this->getLambda(),
                                  this->getBaselineCost(), 0, 1);
    HANDLE_ERROR(cudaMemcpyAsync(this->trajectory_costs_d_, this->trajectory_costs_.data(),
                                 NUM_ROLLOUTS * sizeof(float), cudaMemcpyHostToDevice, this->stream_));
#else
    mppi_common::launchNormExpKernel(NUM_ROLLOUTS, 64, this->trajectory_costs_d_, 1.0 / this->getLambda(),
                                     this->getBaselineCost(), this->stream_, false);
=======
    if (getGamma() == 0 || getRExp() == 0)
    {
      mppi_common::launchNormExpKernel(NUM_ROLLOUTS, BDIM_X, this->trajectory_costs_d_, 1.0 / this->getLambda(),
                                       this->getBaselineCost(), this->stream_, false);
    }
    else
    {
      mppi_common::launchTsallisKernel(NUM_ROLLOUTS, BDIM_X, this->trajectory_costs_d_, getGamma(), getRExp(),
                                       this->getBaselineCost(), this->stream_, false);
    }
>>>>>>> 9a2f0b74
    HANDLE_ERROR(cudaMemcpyAsync(this->trajectory_costs_.data(), this->trajectory_costs_d_,
                                 NUM_ROLLOUTS * sizeof(float), cudaMemcpyDeviceToHost, this->stream_));
    HANDLE_ERROR(cudaStreamSynchronize(this->stream_));
#endif

    // Compute the normalizer
    this->setNormalizer(mppi_common::computeNormalizer(this->trajectory_costs_.data(), NUM_ROLLOUTS));

    mppi_common::computeFreeEnergy(this->free_energy_statistics_.real_sys.freeEnergyMean,
                                   this->free_energy_statistics_.real_sys.freeEnergyVariance,
                                   this->free_energy_statistics_.real_sys.freeEnergyModifiedVariance,
                                   this->trajectory_costs_.data(), NUM_ROLLOUTS, this->getBaselineCost(),
                                   this->getLambda());

    // Compute the cost weighted average //TODO SUM_STRIDE is BDIM_X, but should it be its own parameter?
    mppi_common::launchWeightedReductionKernel<DYN_T, NUM_ROLLOUTS, BDIM_X>(
        this->trajectory_costs_d_, this->control_noise_d_, this->control_d_, this->getNormalizerCost(),
        this->getNumTimesteps(), this->stream_, false);

    /*
    noise = this->getSampledNoise();
    mean = 0;
    for(int k = 0; k < noise.size(); k++) {
      mean += (noise[k]/noise.size());
    }

    std_dev = 0;
    for(int k = 0; k < noise.size(); k++) {
      std_dev += powf(noise[k] - mean, 2);
    }
    std_dev = sqrt(std_dev/noise.size());
    printf("CPU 3 side N(%f, %f)\n", mean, std_dev);
     */

    // Transfer the new control to the host
    HANDLE_ERROR(cudaMemcpyAsync(this->control_.data(), this->control_d_,
                                 sizeof(float) * this->getNumTimesteps() * DYN_T::CONTROL_DIM, cudaMemcpyDeviceToHost,
                                 this->stream_));
    HANDLE_ERROR(cudaStreamSynchronize(this->stream_));
  }

  this->free_energy_statistics_.real_sys.normalizerPercent = this->getNormalizerCost() / NUM_ROLLOUTS;
  this->free_energy_statistics_.real_sys.increase =
      this->getBaselineCost() - this->free_energy_statistics_.real_sys.previousBaseline;
  smoothControlTrajectory();
  computeStateTrajectory(local_state);
  state_array zero_state = state_array::Zero();
  for (int i = 0; i < this->getNumTimesteps(); i++)
  {
    // this->model_->enforceConstraints(zero_state, this->control_.col(i));
    this->control_.col(i)[1] =
        fminf(fmaxf(this->control_.col(i)[1], this->model_->control_rngs_[1].x), this->model_->control_rngs_[1].y);
  }

  // Copy back sampled trajectories
  this->copySampledControlFromDevice(false);
  this->copyTopControlFromDevice(true);
}

template <class DYN_T, class COST_T, class FB_T, int MAX_TIMESTEPS, int NUM_ROLLOUTS, int BDIM_X, int BDIM_Y,
          class PARAMS_T>
void ColoredMPPI::allocateCUDAMemory()
{
  PARENT_CLASS::allocateCUDAMemoryHelper();
}

template <class DYN_T, class COST_T, class FB_T, int MAX_TIMESTEPS, int NUM_ROLLOUTS, int BDIM_X, int BDIM_Y,
          class PARAMS_T>
void ColoredMPPI::computeStateTrajectory(const Eigen::Ref<const state_array>& x0)
{
  this->computeStateTrajectoryHelper(this->state_, x0, this->control_);
}

template <class DYN_T, class COST_T, class FB_T, int MAX_TIMESTEPS, int NUM_ROLLOUTS, int BDIM_X, int BDIM_Y,
          class PARAMS_T>
void ColoredMPPI::slideControlSequence(int steps)
{
  // TODO does the logic of handling control history reasonable?
  leash_jump_ = steps;
  // Save the control history
  this->saveControlHistoryHelper(steps, this->control_, this->control_history_);

  this->slideControlSequenceHelper(steps, this->control_);
}

template <class DYN_T, class COST_T, class FB_T, int MAX_TIMESTEPS, int NUM_ROLLOUTS, int BDIM_X, int BDIM_Y,
          class PARAMS_T>
void ColoredMPPI::smoothControlTrajectory()
{
  this->smoothControlTrajectoryHelper(this->control_, this->control_history_);
}

template <class DYN_T, class COST_T, class FB_T, int MAX_TIMESTEPS, int NUM_ROLLOUTS, int BDIM_X, int BDIM_Y,
          class PARAMS_T>
void ColoredMPPI::calculateSampledStateTrajectories()
{
  int num_sampled_trajectories = this->getTotalSampledTrajectories();
  // controls already copied in compute control

  mppi_common::launchStateAndCostTrajectoryKernel<DYN_T, COST_T, FEEDBACK_GPU, BDIM_X, BDIM_Y>(
      this->model_->model_d_, this->cost_->cost_d_, this->fb_controller_->getDevicePointer(), this->sampled_noise_d_,
      this->initial_state_d_, this->sampled_outputs_d_, this->sampled_costs_d_, this->sampled_crash_status_d_,
      num_sampled_trajectories, this->getNumTimesteps(), this->getDt(), this->vis_stream_);

  for (int i = 0; i < num_sampled_trajectories; i++)
  {
    // set initial state to the first location
    // shifted by one since we do not save the initial state
    HANDLE_ERROR(cudaMemcpyAsync(this->sampled_trajectories_[i].data(),
                                 this->sampled_outputs_d_ + i * this->getNumTimesteps() * DYN_T::OUTPUT_DIM,
                                 (this->getNumTimesteps() - 1) * DYN_T::OUTPUT_DIM * sizeof(float),
                                 cudaMemcpyDeviceToHost, this->vis_stream_));
    HANDLE_ERROR(
        cudaMemcpyAsync(this->sampled_costs_[i].data(), this->sampled_costs_d_ + (i * (this->getNumTimesteps() + 1)),
                        (this->getNumTimesteps() + 1) * sizeof(float), cudaMemcpyDeviceToHost, this->vis_stream_));
    HANDLE_ERROR(cudaMemcpyAsync(this->sampled_crash_status_[i].data(),
                                 this->sampled_crash_status_d_ + (i * this->getNumTimesteps()),
                                 this->getNumTimesteps() * sizeof(float), cudaMemcpyDeviceToHost, this->vis_stream_));
  }
  HANDLE_ERROR(cudaStreamSynchronize(this->vis_stream_));
}

#undef ColoredMPPI<|MERGE_RESOLUTION|>--- conflicted
+++ resolved
@@ -142,31 +142,26 @@
     baseline_prev = this->getBaselineCost();
 
     // Launch the norm exponential kernel
-<<<<<<< HEAD
-#ifdef CPU_NORM_EXP
-    mppi_common::normExpTransform(NUM_ROLLOUTS, this->trajectory_costs_.data(), 1.0 / this->getLambda(),
-                                  this->getBaselineCost(), 0, 1);
-    HANDLE_ERROR(cudaMemcpyAsync(this->trajectory_costs_d_, this->trajectory_costs_.data(),
-                                 NUM_ROLLOUTS * sizeof(float), cudaMemcpyHostToDevice, this->stream_));
-#else
-    mppi_common::launchNormExpKernel(NUM_ROLLOUTS, 64, this->trajectory_costs_d_, 1.0 / this->getLambda(),
-                                     this->getBaselineCost(), this->stream_, false);
-=======
     if (getGamma() == 0 || getRExp() == 0)
     {
-      mppi_common::launchNormExpKernel(NUM_ROLLOUTS, BDIM_X, this->trajectory_costs_d_, 1.0 / this->getLambda(),
+#ifdef CPU_NORM_EXP
+      mppi_common::normExpTransform(NUM_ROLLOUTS, this->trajectory_costs_.data(), 1.0 / this->getLambda(),
+                                    this->getBaselineCost(), 0, 1);
+      HANDLE_ERROR(cudaMemcpyAsync(this->trajectory_costs_d_, this->trajectory_costs_.data(),
+                                   NUM_ROLLOUTS * sizeof(float), cudaMemcpyHostToDevice, this->stream_));
+#else
+      mppi_common::launchNormExpKernel(NUM_ROLLOUTS, 64, this->trajectory_costs_d_, 1.0 / this->getLambda(),
                                        this->getBaselineCost(), this->stream_, false);
+#endif
     }
     else
     {
       mppi_common::launchTsallisKernel(NUM_ROLLOUTS, BDIM_X, this->trajectory_costs_d_, getGamma(), getRExp(),
                                        this->getBaselineCost(), this->stream_, false);
-    }
->>>>>>> 9a2f0b74
-    HANDLE_ERROR(cudaMemcpyAsync(this->trajectory_costs_.data(), this->trajectory_costs_d_,
-                                 NUM_ROLLOUTS * sizeof(float), cudaMemcpyDeviceToHost, this->stream_));
+      HANDLE_ERROR(cudaMemcpyAsync(this->trajectory_costs_.data(), this->trajectory_costs_d_,
+                                   NUM_ROLLOUTS * sizeof(float), cudaMemcpyDeviceToHost, this->stream_));
+    }
     HANDLE_ERROR(cudaStreamSynchronize(this->stream_));
-#endif
 
     // Compute the normalizer
     this->setNormalizer(mppi_common::computeNormalizer(this->trajectory_costs_.data(), NUM_ROLLOUTS));
