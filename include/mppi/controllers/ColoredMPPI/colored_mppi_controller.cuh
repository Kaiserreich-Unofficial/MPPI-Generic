/**
 * Created by jason on 10/30/19.
 * Creates the API for interfacing with an MPPI controller
 * should define a compute_control based on state as well
 * as return timing info
 **/

#ifndef MPPIGENERIC_COLORED_MPPI_CONTROLLER_CUH
#define MPPIGENERIC_COLORED_MPPI_CONTROLLER_CUH

#include <mppi/controllers/controller.cuh>

#include <vector>

template <int S_DIM, int C_DIM, int MAX_TIMESTEPS>
struct ColoredMPPIParams : public ControllerParams<S_DIM, C_DIM, MAX_TIMESTEPS>
{
  std::vector<float> colored_noise_exponents_;
<<<<<<< HEAD
  float state_leash_dist_[S_DIM] = { 0 };
  float r = 2.0;
  float gamma = 0;
=======
  Eigen::Matrix<float, S_DIM, 1> state_leash_dist_ = Eigen::Matrix<float, S_DIM, 1>::Zero();
>>>>>>> 5436a570

  ColoredMPPIParams() = default;
  ColoredMPPIParams(const ColoredMPPIParams<S_DIM, C_DIM, MAX_TIMESTEPS>& other)
  {
    typedef ControllerParams<S_DIM, C_DIM, MAX_TIMESTEPS> BASE;
    const BASE& other_item_ref = other;
    *(static_cast<BASE*>(this)) = other_item_ref;
    this->colored_noise_exponents_ = other.colored_noise_exponents_;
  }

  ColoredMPPIParams(ColoredMPPIParams<S_DIM, C_DIM, MAX_TIMESTEPS>& other)
  {
    typedef ControllerParams<S_DIM, C_DIM, MAX_TIMESTEPS> BASE;
    BASE& other_item_ref = other;
    *(static_cast<BASE*>(this)) = other_item_ref;
    this->colored_noise_exponents_ = other.colored_noise_exponents_;
  }
};

template <class DYN_T, class COST_T, class FB_T, int MAX_TIMESTEPS, int NUM_ROLLOUTS, int BDIM_X, int BDIM_Y,
          class PARAMS_T = ColoredMPPIParams<DYN_T::STATE_DIM, DYN_T::CONTROL_DIM, MAX_TIMESTEPS>>
class ColoredMPPIController
  : public Controller<DYN_T, COST_T, FB_T, MAX_TIMESTEPS, NUM_ROLLOUTS, BDIM_X, BDIM_Y, PARAMS_T>
{
public:
  EIGEN_MAKE_ALIGNED_OPERATOR_NEW
  typedef Controller<DYN_T, COST_T, FB_T, MAX_TIMESTEPS, NUM_ROLLOUTS, BDIM_X, BDIM_Y, PARAMS_T> PARENT_CLASS;
  // need control_array = ... so that we can initialize
  // Eigen::Matrix with Eigen::Matrix::Zero();
  using control_array = typename PARENT_CLASS::control_array;
  using control_trajectory = typename PARENT_CLASS::control_trajectory;
  using state_trajectory = typename PARENT_CLASS::state_trajectory;
  using state_array = typename PARENT_CLASS::state_array;
  using sampled_cost_traj = typename PARENT_CLASS::sampled_cost_traj;
  using FEEDBACK_GPU = typename PARENT_CLASS::TEMPLATED_FEEDBACK_GPU;

  /**
   *
   * Public member functions
   */
  // Constructor
  ColoredMPPIController(DYN_T* model, COST_T* cost, FB_T* fb_controller, float dt, int max_iter, float lambda,
                        float alpha, const Eigen::Ref<const control_array>& control_std_dev,
                        int num_timesteps = MAX_TIMESTEPS,
                        const Eigen::Ref<const control_trajectory>& init_control_traj = control_trajectory::Zero(),
                        cudaStream_t stream = nullptr);

  ColoredMPPIController(DYN_T* model, COST_T* cost, FB_T* fb_controller, PARAMS_T& params,
                        cudaStream_t stream = nullptr);

  // Destructor
  ~ColoredMPPIController();

  std::string getControllerName()
  {
    return "Colored MPPI";
  };

  /**
   * computes a new control sequence
   * @param state starting position
   */
  void computeControl(const Eigen::Ref<const state_array>& state, int optimization_stride = 1) override;

  /**
   * Slide the control sequence back n steps
   */
  void slideControlSequence(int optimization_stride) override;

  void setPercentageSampledControlTrajectories(float new_perc)
  {
    this->setPercentageSampledControlTrajectoriesHelper(new_perc, 1);
  }

  void setGamma(float gamma)
  {
    this->params_.gamma = gamma;
  }

  float getGamma()
  {
    return this->params_.gamma;
  }

  void setRExp(float r)
  {
    this->params_.r = r;
  }

  float getRExp()
  {
    return this->params_.r;
  }

  void setColoredNoiseExponents(std::vector<float>& new_exponents)
  {
    this->params_.colored_noise_exponents_ = new_exponents;
  }

  float getColoredNoiseExponent(int index)
  {
    return this->params_.colored_noise_exponents_[index];
  }

  std::vector<float> getColoredNoiseExponents()
  {
    return this->params_.colored_noise_exponents_;
  }

  void setStateLeashLength(float new_state_leash, int index = 0)
  {
    this->params_.state_leash_dist_[index] = new_state_leash;
  }

  float getStateLeashLength(int index)
  {
    return this->params_.state_leash_dist_[index];
  }

  bool getLeashActive()
  {
    return leash_active_;
  }
  
  void setLeashActive(bool new_leash_active)
  {
    leash_active_ = new_leash_active;
  }

  void calculateSampledStateTrajectories() override;

protected:
  std::vector<float>& getColoredNoiseExponentsLValue()
  {
    return this->params_.colored_noise_exponents_;
  }

  void computeStateTrajectory(const Eigen::Ref<const state_array>& x0);

  void smoothControlTrajectory();
  int leash_jump_ = 1;
  bool leash_active_ = false;

private:
  // ======== MUST BE OVERWRITTEN =========
  void allocateCUDAMemory();
  // ======== END MUST BE OVERWRITTEN =====
};

#if __CUDACC__
#include "colored_mppi_controller.cu"
#endif

#endif  // MPPIGENERIC_COLORED_MPPI_CONTROLLER_CUH<|MERGE_RESOLUTION|>--- conflicted
+++ resolved
@@ -16,13 +16,9 @@
 struct ColoredMPPIParams : public ControllerParams<S_DIM, C_DIM, MAX_TIMESTEPS>
 {
   std::vector<float> colored_noise_exponents_;
-<<<<<<< HEAD
-  float state_leash_dist_[S_DIM] = { 0 };
   float r = 2.0;
   float gamma = 0;
-=======
   Eigen::Matrix<float, S_DIM, 1> state_leash_dist_ = Eigen::Matrix<float, S_DIM, 1>::Zero();
->>>>>>> 5436a570
 
   ColoredMPPIParams() = default;
   ColoredMPPIParams(const ColoredMPPIParams<S_DIM, C_DIM, MAX_TIMESTEPS>& other)
