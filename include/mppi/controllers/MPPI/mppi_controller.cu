#include <mppi/controllers/MPPI/mppi_controller.cuh>
#include <mppi/core/mppi_common.cuh>
#include <algorithm>
#include <iostream>

#define VanillaMPPI VanillaMPPIController<DYN_T, COST_T, FB_T, MAX_TIMESTEPS, NUM_ROLLOUTS, BDIM_X, BDIM_Y>

template <class DYN_T, class COST_T, class FB_T, int MAX_TIMESTEPS, int NUM_ROLLOUTS, int BDIM_X, int BDIM_Y>
VanillaMPPI::VanillaMPPIController(DYN_T* model, COST_T* cost, FB_T* fb_controller, float dt, int max_iter,
                                   float lambda, float alpha, const Eigen::Ref<const control_array>& control_std_dev,
                                   int num_timesteps, const Eigen::Ref<const control_trajectory>& init_control_traj,
                                   cudaStream_t stream)
  : Controller<DYN_T, COST_T, FB_T, MAX_TIMESTEPS, NUM_ROLLOUTS, BDIM_X, BDIM_Y>(
        model, cost, fb_controller, dt, max_iter, lambda, alpha, control_std_dev, num_timesteps, init_control_traj,
        stream)
{
  // Allocate CUDA memory for the controller
  allocateCUDAMemory();

  // Copy the noise std_dev to the device
  this->copyControlStdDevToDevice();
}

template <class DYN_T, class COST_T, class FB_T, int MAX_TIMESTEPS, int NUM_ROLLOUTS, int BDIM_X, int BDIM_Y>
VanillaMPPI::~VanillaMPPIController()
{
  // all implemented in standard controller
}

template <class DYN_T, class COST_T, class FB_T, int MAX_TIMESTEPS, int NUM_ROLLOUTS, int BDIM_X, int BDIM_Y>
void VanillaMPPI::computeControl(const Eigen::Ref<const state_array>& state, int optimization_stride)
{
  this->free_energy_statistics_.real_sys.previousBaseline = this->baseline_;

  // Send the initial condition to the device
  HANDLE_ERROR(cudaMemcpyAsync(this->initial_state_d_, state.data(), DYN_T::STATE_DIM * sizeof(float),
                               cudaMemcpyHostToDevice, this->stream_));

  float baseline_prev = 1e8;

  for (int opt_iter = 0; opt_iter < this->num_iters_; opt_iter++)
  {
    // Send the nominal control to the device
    this->copyNominalControlToDevice();

    // Generate noise data
    curandGenerateNormal(this->gen_, this->control_noise_d_, NUM_ROLLOUTS * this->num_timesteps_ * DYN_T::CONTROL_DIM,
                         0.0, 1.0);
    /*
    std::vector<float> noise = this->getSampledNoise();
    float mean = 0;
    for(int k = 0; k < noise.size(); k++) {
      mean += (noise[k]/noise.size());
    }

    float std_dev = 0;
    for(int k = 0; k < noise.size(); k++) {
      std_dev += powf(noise[k] - mean, 2);
    }
    std_dev = sqrt(std_dev/noise.size());
    printf("CPU 1 side N(%f, %f)\n", mean, std_dev);
     */

    // Launch the rollout kernel
    mppi_common::launchRolloutKernel<DYN_T, COST_T, NUM_ROLLOUTS, BDIM_X, BDIM_Y>(
        this->model_->model_d_, this->cost_->cost_d_, this->dt_, this->num_timesteps_, optimization_stride,
        this->lambda_, this->alpha_, this->initial_state_d_, this->control_d_, this->control_noise_d_,
        this->control_std_dev_d_, this->trajectory_costs_d_, this->stream_);
    /*
    noise = this->getSampledNoise();
    mean = 0;
    for(int k = 0; k < noise.size(); k++) {
      mean += (noise[k]/noise.size());
    }

    std_dev = 0;
    for(int k = 0; k < noise.size(); k++) {
      std_dev += powf(noise[k] - mean, 2);
    }
    std_dev = sqrt(std_dev/noise.size());
    printf("CPU 2 side N(%f, %f)\n", mean, std_dev);
     */

    // Copy back sampled trajectories
    this->copySampledControlFromDevice();
    // Copy the costs back to the host
    HANDLE_ERROR(cudaMemcpyAsync(this->trajectory_costs_.data(), this->trajectory_costs_d_,
                                 NUM_ROLLOUTS * sizeof(float), cudaMemcpyDeviceToHost, this->stream_));
    HANDLE_ERROR(cudaStreamSynchronize(this->stream_));

    this->baseline_ = mppi_common::computeBaselineCost(this->trajectory_costs_.data(), NUM_ROLLOUTS);

    if (this->baseline_ > baseline_prev + 1)
    {
      // TODO handle printing
      if (this->debug_)
      {
        std::cout << "Previous Baseline: " << baseline_prev << std::endl;
        std::cout << "         Baseline: " << this->baseline_ << std::endl;
      }
    }

    baseline_prev = this->baseline_;

    // Launch the norm exponential kernel
    mppi_common::launchNormExpKernel(NUM_ROLLOUTS, BDIM_X, this->trajectory_costs_d_, 1.0 / this->lambda_,
                                     this->baseline_, this->stream_);
    HANDLE_ERROR(cudaMemcpyAsync(this->trajectory_costs_.data(), this->trajectory_costs_d_,
                                 NUM_ROLLOUTS * sizeof(float), cudaMemcpyDeviceToHost, this->stream_));
    HANDLE_ERROR(cudaStreamSynchronize(this->stream_));

    // Compute the normalizer
    this->normalizer_ = mppi_common::computeNormalizer(this->trajectory_costs_.data(), NUM_ROLLOUTS);

    mppi_common::computeFreeEnergy(this->free_energy_statistics_.real_sys.freeEnergyMean,
                                   this->free_energy_statistics_.real_sys.freeEnergyVariance,
                                   this->free_energy_statistics_.real_sys.freeEnergyModifiedVariance,
                                   this->trajectory_costs_.data(), NUM_ROLLOUTS, this->baseline_, this->lambda_);

    // Compute the cost weighted average //TODO SUM_STRIDE is BDIM_X, but should it be its own parameter?
    mppi_common::launchWeightedReductionKernel<DYN_T, NUM_ROLLOUTS, BDIM_X>(
        this->trajectory_costs_d_, this->control_noise_d_, this->control_d_, this->normalizer_, this->num_timesteps_,
        this->stream_);

    /*
    noise = this->getSampledNoise();
    mean = 0;
    for(int k = 0; k < noise.size(); k++) {
      mean += (noise[k]/noise.size());
    }

    std_dev = 0;
    for(int k = 0; k < noise.size(); k++) {
      std_dev += powf(noise[k] - mean, 2);
    }
    std_dev = sqrt(std_dev/noise.size());
    printf("CPU 3 side N(%f, %f)\n", mean, std_dev);
     */

    // Transfer the new control to the host
    HANDLE_ERROR(cudaMemcpyAsync(this->control_.data(), this->control_d_,
                                 sizeof(float) * this->num_timesteps_ * DYN_T::CONTROL_DIM, cudaMemcpyDeviceToHost,
                                 this->stream_));
    cudaStreamSynchronize(this->stream_);
  }

  this->free_energy_statistics_.real_sys.normalizerPercent = this->normalizer_ / NUM_ROLLOUTS;
  this->free_energy_statistics_.real_sys.increase =
      this->baseline_ - this->free_energy_statistics_.real_sys.previousBaseline;
  smoothControlTrajectory();
  computeStateTrajectory(state);
}

template <class DYN_T, class COST_T, class FB_T, int MAX_TIMESTEPS, int NUM_ROLLOUTS, int BDIM_X, int BDIM_Y>
void VanillaMPPI::allocateCUDAMemory()
{
  Controller<DYN_T, COST_T, FB_T, MAX_TIMESTEPS, NUM_ROLLOUTS, BDIM_X, BDIM_Y>::allocateCUDAMemoryHelper();
}

template <class DYN_T, class COST_T, class FB_T, int MAX_TIMESTEPS, int NUM_ROLLOUTS, int BDIM_X, int BDIM_Y>
void VanillaMPPI::computeStateTrajectory(const Eigen::Ref<const state_array>& x0)
{
  this->computeStateTrajectoryHelper(this->state_, x0, this->control_);
}

template <class DYN_T, class COST_T, class FB_T, int MAX_TIMESTEPS, int NUM_ROLLOUTS, int BDIM_X, int BDIM_Y>
void VanillaMPPI::slideControlSequence(int steps)
{
  // TODO does the logic of handling control history reasonable?

  // Save the control history
  this->saveControlHistoryHelper(steps, this->control_, this->control_history_);

  this->slideControlSequenceHelper(steps, this->control_);
}

template <class DYN_T, class COST_T, class FB_T, int MAX_TIMESTEPS, int NUM_ROLLOUTS, int BDIM_X, int BDIM_Y>
void VanillaMPPI::smoothControlTrajectory()
{
  this->smoothControlTrajectoryHelper(this->control_, this->control_history_);
}

template <class DYN_T, class COST_T, class FB_T, int MAX_TIMESTEPS, int NUM_ROLLOUTS, int BDIM_X, int BDIM_Y>
void VanillaMPPI::calculateSampledStateTrajectories()
{
  int num_sampled_trajectories = this->perc_sampled_control_trajectories * NUM_ROLLOUTS;
  std::vector<int> samples = mppi_math::sample_without_replacement(num_sampled_trajectories, NUM_ROLLOUTS);

  // TODO cudaMalloc and free
  // get the current controls at sampled locations

  for (int i = 0; i < num_sampled_trajectories; i++)
  {
    HANDLE_ERROR(cudaMemcpyAsync(this->sampled_noise_d_ + i * this->num_timesteps_ * DYN_T::CONTROL_DIM,
                                 this->control_noise_d_ + samples[i] * this->num_timesteps_ * DYN_T::CONTROL_DIM,
                                 sizeof(float) * this->num_timesteps_ * DYN_T::CONTROL_DIM, cudaMemcpyDeviceToDevice,
                                 this->stream_));
  }
  HANDLE_ERROR(cudaStreamSynchronize(this->stream_));

<<<<<<< HEAD
  mppi_common::launchStateAndCostTrajectoryKernel<DYN_T, COST_T, FEEDBACK_GPU, BDIM_X, BDIM_Y>
          (this->model_->model_d_, this->cost_->cost_d_, this->fb_controller_->getDevicePointer(),
              this->sampled_noise_d_, this->initial_state_d_,
              this->sampled_states_d_, this->sampled_costs_d_, this->sampled_crash_status_d_,
              num_sampled_trajectories, this->num_timesteps_, this->dt_, this->stream_);

  for(int i = 0; i < num_sampled_trajectories; i++) {
    HANDLE_ERROR(cudaMemcpyAsync(this->sampled_trajectories_[i].data(),
                                 this->sampled_states_d_ + i*this->num_timesteps_*DYN_T::STATE_DIM,
                                 this->num_timesteps_ * DYN_T::STATE_DIM * sizeof(float),
                                 cudaMemcpyDeviceToHost,
                                 this->stream_));
=======
  mppi_common::launchStateTrajectoryKernel<DYN_T, FEEDBACK_GPU, BDIM_X, BDIM_Y, 1, false>(
      this->model_->model_d_, this->fb_controller_->getDevicePointer(), this->sampled_noise_d_, this->initial_state_d_,
      this->sampled_states_d_, num_sampled_trajectories, this->num_timesteps_, this->dt_, this->stream_);

  // TODO copy back results
  for (int i = 0; i < num_sampled_trajectories; i++)
  {
    HANDLE_ERROR(cudaMemcpyAsync(
        this->sampled_trajectories_[i].data(), this->sampled_states_d_ + i * this->num_timesteps_ * DYN_T::STATE_DIM,
        this->num_timesteps_ * DYN_T::STATE_DIM * sizeof(float), cudaMemcpyDeviceToHost, this->stream_));
>>>>>>> a1a87b28
  }
  HANDLE_ERROR(cudaMemcpyAsync(this->sampled_costs_.data(), this->sampled_costs_d_,
                               this->num_timesteps_*sizeof(float), cudaMemcpyDeviceToHost, this->stream_));
  HANDLE_ERROR(cudaMemcpyAsync(this->sampled_crash_status_.data(), this->sampled_crash_status_d_,
                               this->num_timesteps_*sizeof(float), cudaMemcpyDeviceToHost, this->stream_));
  HANDLE_ERROR(cudaStreamSynchronize(this->stream_));
}

#undef VanillaMPPI<|MERGE_RESOLUTION|>--- conflicted
+++ resolved
@@ -198,36 +198,21 @@
   }
   HANDLE_ERROR(cudaStreamSynchronize(this->stream_));
 
-<<<<<<< HEAD
-  mppi_common::launchStateAndCostTrajectoryKernel<DYN_T, COST_T, FEEDBACK_GPU, BDIM_X, BDIM_Y>
-          (this->model_->model_d_, this->cost_->cost_d_, this->fb_controller_->getDevicePointer(),
-              this->sampled_noise_d_, this->initial_state_d_,
-              this->sampled_states_d_, this->sampled_costs_d_, this->sampled_crash_status_d_,
-              num_sampled_trajectories, this->num_timesteps_, this->dt_, this->stream_);
-
-  for(int i = 0; i < num_sampled_trajectories; i++) {
-    HANDLE_ERROR(cudaMemcpyAsync(this->sampled_trajectories_[i].data(),
-                                 this->sampled_states_d_ + i*this->num_timesteps_*DYN_T::STATE_DIM,
-                                 this->num_timesteps_ * DYN_T::STATE_DIM * sizeof(float),
-                                 cudaMemcpyDeviceToHost,
-                                 this->stream_));
-=======
-  mppi_common::launchStateTrajectoryKernel<DYN_T, FEEDBACK_GPU, BDIM_X, BDIM_Y, 1, false>(
-      this->model_->model_d_, this->fb_controller_->getDevicePointer(), this->sampled_noise_d_, this->initial_state_d_,
-      this->sampled_states_d_, num_sampled_trajectories, this->num_timesteps_, this->dt_, this->stream_);
-
-  // TODO copy back results
+  mppi_common::launchStateAndCostTrajectoryKernel<DYN_T, COST_T, FEEDBACK_GPU, BDIM_X, BDIM_Y>(
+      this->model_->model_d_, this->cost_->cost_d_, this->fb_controller_->getDevicePointer(), this->sampled_noise_d_,
+      this->initial_state_d_, this->sampled_states_d_, this->sampled_costs_d_, this->sampled_crash_status_d_,
+      num_sampled_trajectories, this->num_timesteps_, this->dt_, this->stream_);
+
   for (int i = 0; i < num_sampled_trajectories; i++)
   {
     HANDLE_ERROR(cudaMemcpyAsync(
         this->sampled_trajectories_[i].data(), this->sampled_states_d_ + i * this->num_timesteps_ * DYN_T::STATE_DIM,
         this->num_timesteps_ * DYN_T::STATE_DIM * sizeof(float), cudaMemcpyDeviceToHost, this->stream_));
->>>>>>> a1a87b28
   }
   HANDLE_ERROR(cudaMemcpyAsync(this->sampled_costs_.data(), this->sampled_costs_d_,
-                               this->num_timesteps_*sizeof(float), cudaMemcpyDeviceToHost, this->stream_));
+                               this->num_timesteps_ * sizeof(float), cudaMemcpyDeviceToHost, this->stream_));
   HANDLE_ERROR(cudaMemcpyAsync(this->sampled_crash_status_.data(), this->sampled_crash_status_d_,
-                               this->num_timesteps_*sizeof(float), cudaMemcpyDeviceToHost, this->stream_));
+                               this->num_timesteps_ * sizeof(float), cudaMemcpyDeviceToHost, this->stream_));
   HANDLE_ERROR(cudaStreamSynchronize(this->stream_));
 }
 
