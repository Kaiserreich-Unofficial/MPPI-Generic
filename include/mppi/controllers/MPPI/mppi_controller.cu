--- conflicted
+++ resolved
@@ -20,18 +20,8 @@
   // Allocate CUDA memory for the controller
   allocateCUDAMemory();
 
-<<<<<<< HEAD
-    control_history_ = Eigen::Matrix<float, 2, DYN_T::CONTROL_DIM>::Zero();
-
-    // Allocate CUDA memory for the controller
-    allocateCUDAMemory();
-
-    // Copy the noise variance to the device
-    copyControlVarianceToDevice();
-=======
   // Copy the noise variance to the device
   this->copyControlVarianceToDevice();
->>>>>>> beb65b20
 }
 
 template<class DYN_T, class COST_T, int MAX_TIMESTEPS, int NUM_ROLLOUTS,
