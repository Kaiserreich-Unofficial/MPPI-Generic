--- conflicted
+++ resolved
@@ -49,7 +49,6 @@
   typedef typename PARENT_CLASS::dfdx dfdx;
   typedef typename PARENT_CLASS::dfdu dfdu;
 
-<<<<<<< HEAD
   static const int CTRL_THROTTLE_BRAKE = 0;
   static const int CTRL_STEER_CMD = 1;
   static const int STATE_V = 0;
@@ -58,10 +57,7 @@
   static const int STATE_PY = 3;
   static const int STATE_STEER = 4;
 
-  RacerDubinsImpl(cudaStream_t stream = nullptr) : Dynamics<CLASS_T, RacerDubinsParams, STATE_DIM, 2>(stream)
-=======
   RacerDubinsImpl(cudaStream_t stream = nullptr) : PARENT_CLASS(stream)
->>>>>>> 3fc49289
   {
   }
   RacerDubinsImpl(RacerDubinsParams& params, cudaStream_t stream = nullptr) : PARENT_CLASS(params, stream)
