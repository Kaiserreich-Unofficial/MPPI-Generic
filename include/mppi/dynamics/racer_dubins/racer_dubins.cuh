#ifndef MPPIGENERIC_RACER_DUBINS_CUH
#define MPPIGENERIC_RACER_DUBINS_CUH

#include <mppi/dynamics/dynamics.cuh>
#include <mppi/utils/angle_utils.cuh>

struct RacerDubinsParams
{
  float c_t = 1.3;
  float c_b = 2.5;
  float c_v = 3.7;
  float c_0 = 4.9;
  float steering_constant = .6;
  float wheel_base = 0.3;
  float steer_command_angle_scale = -2.45;
  float gravity = 0.0;
};

using namespace MPPI_internal;
/**
 * state: v, theta, p_x, p_y, true steering angle
 * control: throttle, steering angle command
 */
template<class CLASS_T, int STATE_DIM>
class RacerDubinsImpl : public Dynamics<CLASS_T, RacerDubinsParams, STATE_DIM, 2>
{
public:
  typedef typename Dynamics<CLASS_T, RacerDubinsParams, STATE_DIM, 2>::state_array state_array;
  typedef typename Dynamics<CLASS_T, RacerDubinsParams, STATE_DIM, 2>::control_array control_array;
  typedef typename Dynamics<CLASS_T, RacerDubinsParams, STATE_DIM, 2>::dfdx dfdx;
  typedef typename Dynamics<CLASS_T, RacerDubinsParams, STATE_DIM, 2>::dfdu dfdu;

  RacerDubinsImpl(cudaStream_t stream = nullptr) : Dynamics<CLASS_T, RacerDubinsParams, STATE_DIM, 2>(stream)
  {
  }
  RacerDubinsImpl(RacerDubinsParams& params, cudaStream_t stream = nullptr)
    : Dynamics<CLASS_T, RacerDubinsParams, STATE_DIM, 2>(params, stream)
  {
  }

  void computeDynamics(const Eigen::Ref<const state_array>& state, const Eigen::Ref<const control_array>& control,
                       Eigen::Ref<state_array> state_der);

  void updateState(Eigen::Ref<state_array> state, Eigen::Ref<state_array> state_der, const float dt);

  __device__ void updateState(float* state, float* state_der, const float dt);

  state_array interpolateState(const Eigen::Ref<state_array> state_1, const Eigen::Ref<state_array> state_2,
                               const float alpha);

  bool computeGrad(const Eigen::Ref<const state_array>& state, const Eigen::Ref<const control_array>& control,
                   Eigen::Ref<dfdx> A, Eigen::Ref<dfdu> B);

  __device__ void computeDynamics(float* state, float* control, float* state_der, float* theta = nullptr);

<<<<<<< HEAD
  void getStoppingControl(const Eigen::Ref<const state_array>& state, Eigen::Ref<control_array> u);
=======
  Eigen::Quaternionf get_attitude(const Eigen::Ref<const state_array>& state);
  Eigen::Vector3f get_position(const Eigen::Ref<const state_array>& state);
>>>>>>> 8b69fbd6

};

class RacerDubins : public RacerDubinsImpl<RacerDubins, 5>
{
public:
  RacerDubins(cudaStream_t stream = nullptr) : RacerDubinsImpl<RacerDubins, 5>(stream)
  {}

  RacerDubins(RacerDubinsParams& params, cudaStream_t stream = nullptr)
  : RacerDubinsImpl<RacerDubins, 5>(params, stream)
  {}
};

#if __CUDACC__
#include "racer_dubins.cu"
#endif

#endif  // MPPIGENERIC_RACER_DUBINS_CUH<|MERGE_RESOLUTION|>--- conflicted
+++ resolved
@@ -53,12 +53,9 @@
 
   __device__ void computeDynamics(float* state, float* control, float* state_der, float* theta = nullptr);
 
-<<<<<<< HEAD
   void getStoppingControl(const Eigen::Ref<const state_array>& state, Eigen::Ref<control_array> u);
-=======
   Eigen::Quaternionf get_attitude(const Eigen::Ref<const state_array>& state);
   Eigen::Vector3f get_position(const Eigen::Ref<const state_array>& state);
->>>>>>> 8b69fbd6
 
 };
 
