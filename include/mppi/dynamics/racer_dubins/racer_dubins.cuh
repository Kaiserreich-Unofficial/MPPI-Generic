#ifndef MPPIGENERIC_RACER_DUBINS_CUH
#define MPPIGENERIC_RACER_DUBINS_CUH

#include <mppi/dynamics/dynamics.cuh>
#include <mppi/utils/angle_utils.cuh>

struct RacerDubinsParams : public DynamicsParams
{
  enum class StateIndex : int
  {
    VEL_X = 0,
    YAW,
    POS_X,
    POS_Y,
    STEER_ANGLE,
    NUM_STATES
  };

  enum class ControlIndex : int
  {
    THROTTLE_BRAKE = 0,
    STEER_CMD,
    NUM_CONTROLS
  };
<<<<<<< HEAD

  enum class OutputIndex : int
  {
    BASELINK_VEL_B_X = 0,
    BASELINK_VEL_B_Y,
    BASELINK_VEL_B_Z,
    BASELINK_POS_I_X,
    BASELINK_POS_I_Y,
    BASELINK_POS_I_Z,
    OMEGA_B_X,
    OMEGA_B_Y,
    OMEGA_B_Z,
    YAW,
    ROLL,
    PITCH,
    ATTITUDE_QW,
    ATTITUDE_QX,
    ATTITUDE_QY,
    ATTITUDE_QZ,
    STEER_ANGLE,
    STEER_ANGLE_RATE,
    WHEEL_POS_I_FL_X,
    WHEEL_POS_I_FL_Y,
    WHEEL_POS_I_FR_X,
    WHEEL_POS_I_FR_Y,
    WHEEL_POS_I_RL_X,
    WHEEL_POS_I_RL_Y,
    WHEEL_POS_I_RR_X,
    WHEEL_POS_I_RR_Y,
    WHEEL_FORCE_B_FL_X,
    WHEEL_FORCE_B_FL_Y,
    WHEEL_FORCE_B_FL_Z,
    WHEEL_FORCE_B_FR_X,
    WHEEL_FORCE_B_FR_Y,
    WHEEL_FORCE_B_FR_Z,
    WHEEL_FORCE_B_RL_X,
    WHEEL_FORCE_B_RL_Y,
    WHEEL_FORCE_B_RL_Z,
    WHEEL_FORCE_B_RR_X,
    WHEEL_FORCE_B_RR_Y,
    WHEEL_FORCE_B_RR_Z,
    CENTER_POS_I_X,
    CENTER_POS_I_Y,
    CENTER_POS_I_Z,
    NUM_OUTPUTS
  };

  float c_t = 1.3;
  float c_b = 2.5;
  float c_v = 3.7;
=======
  float c_t[3] = {1.3, 2.6, 3.9};
  float c_b[3] = {2.5, 3.5, 4.5};
  float c_v[3] = {3.7, 4.7, 5.7};
>>>>>>> 027640a5
  float c_0 = 4.9;
  float steering_constant = .6;
  float wheel_base = 0.3;
  float steer_command_angle_scale = 5;
  float steer_angle_scale[3] = {-9.1, -10.2, -15.1};
  float low_min_throttle = 0.13;
  float gravity = -9.81;
  float max_steer_angle = 0.5;
  float max_steer_rate = 5;
};

using namespace MPPI_internal;

template <class CLASS_T, class PARAMS_T = RacerDubinsParams>
class RacerDubinsImpl : public Dynamics<CLASS_T, PARAMS_T>
{
public:
  typedef Dynamics<CLASS_T, PARAMS_T> PARENT_CLASS;
  typedef typename PARENT_CLASS::state_array state_array;
  typedef typename PARENT_CLASS::control_array control_array;
  typedef typename PARENT_CLASS::output_array output_array;
  typedef typename PARENT_CLASS::dfdx dfdx;
  typedef typename PARENT_CLASS::dfdu dfdu;
  using PARENT_CLASS::updateState;  // needed as overloading updateState here hides all parent versions of updateState

  RacerDubinsImpl(cudaStream_t stream = nullptr) : PARENT_CLASS(stream)
  {
  }

  RacerDubinsImpl(PARAMS_T& params, cudaStream_t stream = nullptr) : PARENT_CLASS(params, stream)
  {
  }

  void computeDynamics(const Eigen::Ref<const state_array>& state, const Eigen::Ref<const control_array>& control,
                       Eigen::Ref<state_array> state_der);

  // void computeStateDeriv(const Eigen::Ref<const state_array>& state, const Eigen::Ref<const control_array>& control,
  //                         Eigen::Ref<state_array> state_der, output_array* output=nullptr); // TODO

  void updateState(const Eigen::Ref<const state_array> state, Eigen::Ref<state_array> next_state,
                   Eigen::Ref<state_array> state_der, const float dt);

  __device__ void updateState(float* state, float* next_state, float* state_der, const float dt);

  state_array interpolateState(const Eigen::Ref<state_array> state_1, const Eigen::Ref<state_array> state_2,
                               const float alpha);

  bool computeGrad(const Eigen::Ref<const state_array>& state, const Eigen::Ref<const control_array>& control,
                   Eigen::Ref<dfdx> A, Eigen::Ref<dfdu> B);

  __device__ void computeDynamics(float* state, float* control, float* state_der, float* theta = nullptr);

  // __device__ void computeStateDeriv(float* state, float* control, float* state_der, float* theta_s, float
  // *output=nullptr); // TODO

  void getStoppingControl(const Eigen::Ref<const state_array>& state, Eigen::Ref<control_array> u);
<<<<<<< HEAD

  Eigen::Quaternionf attitudeFromState(const Eigen::Ref<const state_array>& state);
  Eigen::Vector3f positionFromState(const Eigen::Ref<const state_array>& state);
  Eigen::Vector3f velocityFromState(const Eigen::Ref<const state_array>& state);
  Eigen::Vector3f angularRateFromState(const Eigen::Ref<const state_array>& state);
  state_array stateFromOdometry(const Eigen::Quaternionf& q, const Eigen::Vector3f& pos, const Eigen::Vector3f& vel,
                                const Eigen::Vector3f& omega);
};

class RacerDubins : public RacerDubinsImpl<RacerDubins>
{
public:
  RacerDubins(cudaStream_t stream = nullptr) : RacerDubinsImpl<RacerDubins>(stream)
  {
  }

  RacerDubins(RacerDubinsParams& params, cudaStream_t stream = nullptr) : RacerDubinsImpl<RacerDubins>(params, stream)
=======
  Eigen::Quaternionf get_attitude(const Eigen::Ref<const state_array>& state);
  Eigen::Vector3f get_position(const Eigen::Ref<const state_array>& state);

  void enforceLeash(const Eigen::Ref<const state_array>& state_true, const Eigen::Ref<const state_array>& state_nominal, const Eigen::Ref<const state_array>& leash_values, Eigen::Ref<state_array> state_output);
};

class RacerDubins : public RacerDubinsImpl<RacerDubins, 7>
{
public:
  RacerDubins(cudaStream_t stream = nullptr) : RacerDubinsImpl<RacerDubins, 7>(stream)
  {
  }

  RacerDubins(RacerDubinsParams& params, cudaStream_t stream = nullptr)
    : RacerDubinsImpl<RacerDubins, 7>(params, stream)
>>>>>>> 027640a5
  {
  }
};

#if __CUDACC__
#include "racer_dubins.cu"
#endif

#endif  // MPPIGENERIC_RACER_DUBINS_CUH<|MERGE_RESOLUTION|>--- conflicted
+++ resolved
@@ -13,6 +13,8 @@
     POS_X,
     POS_Y,
     STEER_ANGLE,
+    STEER_ANGLE_RATE,
+    ACCEL_X,
     NUM_STATES
   };
 
@@ -22,7 +24,6 @@
     STEER_CMD,
     NUM_CONTROLS
   };
-<<<<<<< HEAD
 
   enum class OutputIndex : int
   {
@@ -70,19 +71,14 @@
     NUM_OUTPUTS
   };
 
-  float c_t = 1.3;
-  float c_b = 2.5;
-  float c_v = 3.7;
-=======
-  float c_t[3] = {1.3, 2.6, 3.9};
-  float c_b[3] = {2.5, 3.5, 4.5};
-  float c_v[3] = {3.7, 4.7, 5.7};
->>>>>>> 027640a5
+  float c_t[3] = { 1.3, 2.6, 3.9 };
+  float c_b[3] = { 2.5, 3.5, 4.5 };
+  float c_v[3] = { 3.7, 4.7, 5.7 };
   float c_0 = 4.9;
   float steering_constant = .6;
   float wheel_base = 0.3;
   float steer_command_angle_scale = 5;
-  float steer_angle_scale[3] = {-9.1, -10.2, -15.1};
+  float steer_angle_scale[3] = { -9.1, -10.2, -15.1 };
   float low_min_throttle = 0.13;
   float gravity = -9.81;
   float max_steer_angle = 0.5;
@@ -134,7 +130,6 @@
   // *output=nullptr); // TODO
 
   void getStoppingControl(const Eigen::Ref<const state_array>& state, Eigen::Ref<control_array> u);
-<<<<<<< HEAD
 
   Eigen::Quaternionf attitudeFromState(const Eigen::Ref<const state_array>& state);
   Eigen::Vector3f positionFromState(const Eigen::Ref<const state_array>& state);
@@ -142,6 +137,9 @@
   Eigen::Vector3f angularRateFromState(const Eigen::Ref<const state_array>& state);
   state_array stateFromOdometry(const Eigen::Quaternionf& q, const Eigen::Vector3f& pos, const Eigen::Vector3f& vel,
                                 const Eigen::Vector3f& omega);
+
+  void enforceLeash(const Eigen::Ref<const state_array>& state_true, const Eigen::Ref<const state_array>& state_nominal,
+                    const Eigen::Ref<const state_array>& leash_values, Eigen::Ref<state_array> state_output);
 };
 
 class RacerDubins : public RacerDubinsImpl<RacerDubins>
@@ -152,23 +150,6 @@
   }
 
   RacerDubins(RacerDubinsParams& params, cudaStream_t stream = nullptr) : RacerDubinsImpl<RacerDubins>(params, stream)
-=======
-  Eigen::Quaternionf get_attitude(const Eigen::Ref<const state_array>& state);
-  Eigen::Vector3f get_position(const Eigen::Ref<const state_array>& state);
-
-  void enforceLeash(const Eigen::Ref<const state_array>& state_true, const Eigen::Ref<const state_array>& state_nominal, const Eigen::Ref<const state_array>& leash_values, Eigen::Ref<state_array> state_output);
-};
-
-class RacerDubins : public RacerDubinsImpl<RacerDubins, 7>
-{
-public:
-  RacerDubins(cudaStream_t stream = nullptr) : RacerDubinsImpl<RacerDubins, 7>(stream)
-  {
-  }
-
-  RacerDubins(RacerDubinsParams& params, cudaStream_t stream = nullptr)
-    : RacerDubinsImpl<RacerDubins, 7>(params, stream)
->>>>>>> 027640a5
   {
   }
 };
