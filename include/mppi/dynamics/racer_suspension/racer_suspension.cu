--- conflicted
+++ resolved
@@ -377,7 +377,6 @@
                                                                 const Eigen::Vector3f& vel_base_link_B,
                                                                 const Eigen::Vector3f& omega_B)
 {
-<<<<<<< HEAD
   state_array s;
   s.setZero();
   s[S_INDEX(ATTITUDE_QW)] = q_B_to_I.w();
@@ -392,8 +391,6 @@
   Eigen::Vector3f COM_v_I = q_B_to_I * COM_v_B;
   s.segment<3>(S_INDEX(V_I_X)) = COM_v_I;
   return s;
-=======
-  return Eigen::Vector3f(state[STATE_PX], state[STATE_PY], state[STATE_PZ]);
 }
 
 void RacerSuspension::enforceLeash(const Eigen::Ref<const state_array>& state_true,
@@ -403,47 +400,50 @@
 {
   // update state_output for leash, need to handle x and y positions specially, convert to body frame and leash in body
   // frame. transform x and y into body frame
-  float dx = state_nominal[S_INDEX(POS_X)] - state_true[S_INDEX(POS_X)];
-  float dy = state_nominal[S_INDEX(POS_Y)] - state_true[S_INDEX(POS_Y)];
-  float dx_body = dx * cos(state_true[S_INDEX(YAW)]) + dy * sin(state_true[S_INDEX(YAW)]);
-  float dy_body = -dx * sin(state_true[S_INDEX(YAW)]) + dy * cos(state_true[S_INDEX(YAW)]);
+  float dx = state_nominal[S_INDEX(P_I_X)] - state_true[S_INDEX(P_I_X)];
+  float dy = state_nominal[S_INDEX(P_I_Y)] - state_true[S_INDEX(P_I_Y)];
+  float roll, pitch, yaw;
+  Eigen::Quaternionf q(state_true[S_INDEX(ATTITUDE_QW)], state_true[S_INDEX(ATTITUDE_QX)],
+                       state_true[S_INDEX(ATTITUDE_QY)], state_true[S_INDEX(ATTITUDE_QZ)]);
+  mppi::math::Quat2EulerNWU(q, roll, pitch, yaw);
+  float dx_body = dx * cos(yaw) + dy * sin(yaw);
+  float dy_body = -dx * sin(yaw) + dy * cos(yaw);
 
   // determine leash in body frame
-  float x_leash = leash_values[S_INDEX(POS_X)];
-  float y_leash = leash_values[S_INDEX(POS_Y)];
+  float x_leash = leash_values[S_INDEX(P_I_X)];
+  float y_leash = leash_values[S_INDEX(P_I_Y)];
   dx_body = fminf(fmaxf(dx_body, -x_leash), x_leash);
   dy_body = fminf(fmaxf(dy_body, -y_leash), y_leash);
 
   // transform back to map frame
-  dx = dx_body * cos(state_true[S_INDEX(YAW)]) + -dy_body * sin(state_true[S_INDEX(YAW)]);
-  dy = dx_body * sin(state_true[S_INDEX(YAW)]) + dy_body * cos(state_true[S_INDEX(YAW)]);
+  dx = dx_body * cos(yaw) + -dy_body * sin(yaw);
+  dy = dx_body * sin(yaw) + dy_body * cos(yaw);
 
   // apply leash
-  state_output[S_INDEX(POS_X)] += dx;
-  state_output[S_INDEX(POS_Y)] += dy;
+  state_output[S_INDEX(P_I_X)] += dx;
+  state_output[S_INDEX(P_I_Y)] += dy;
+
+  // TODO: Figure out leash for quaternion?
 
   // handle leash for rest of states
   float diff;
   for (int i = 0; i < STATE_DIM; i++)
   {
     // use body x and y for leash
-    if (i == S_INDEX(POS_X) || i == S_INDEX(POS_Y))
+    if (i == S_INDEX(P_I_X) || i == S_INDEX(P_I_Y) || i == S_INDEX(ATTITUDE_QW) || i == S_INDEX(ATTITUDE_QX) ||
+        i == S_INDEX(ATTITUDE_QY) || i == S_INDEX(ATTITUDE_QZ))
     {
       // handle outside for loop
       continue;
     }
-    else if (i == S_INDEX(YAW))
-    {
-      diff = fabsf(angle_utils::shortestAngularDistance(state_nominal[i], state[i]));
-    }
     else
     {
-      diff = fabsf(state_nominal[i] - state[i]);
+      diff = fabsf(state_nominal[i] - state_true[i]);
     }
 
     if (leash_values[i] < diff)
     {
-      float leash_dir = fminf(fmaxf(state_nominal[i] - state[i], -leash_values[i]), leash_values[i]);
+      float leash_dir = fminf(fmaxf(state_nominal[i] - state_true[i], -leash_values[i]), leash_values[i]);
       state_output[i] = state_true[i] + leash_dir;
     }
     else
@@ -451,5 +451,4 @@
       state_output[i] = state_nominal[i];
     }
   }
->>>>>>> 027640a5
 }