//
// Created by mgandhi on 5/23/20.
//

#include "rmppi_kernel_test.cuh"

const int BLOCKSIZE_X = 32;
const int BLOCKSIZE_Y = 8;

template<class DYN_T, class COST_T, int NUM_ROLLOUTS>
void launchRMPPIRolloutKernelGPU(DYN_T* dynamics, COST_T* costs,
                                 float dt,
                                 int num_timesteps,
                                 int optimization_stride,
                                 float lambda,
                                 float alpha,
                                 float value_func_threshold,
                                 const std::vector<float>& x0_nom,
                                 const std::vector<float>& x0_act,
                                 const std::vector<float>& sigma_u,
                                 const std::vector<float>& nom_control_seq,
                                 const std::vector<float>& feedback_gains_seq,
                                 const std::vector<float>& sampled_noise,
                                 std::array<float, NUM_ROLLOUTS>& trajectory_costs_act,
                                 std::array<float, NUM_ROLLOUTS>& trajectory_costs_nom,
                                 cudaStream_t stream) {
  float* initial_state_d;
  float* trajectory_costs_d;
  float* control_noise_d; // du
  float* control_std_dev_d;
  float* control_d;
  float* feedback_gains_d;

  /**
   * Ensure dynamics and costs exist on GPU
   */
  dynamics->bindToStream(stream);
  costs->bindToStream(stream);
  // Call the GPU setup functions of the model and cost
  dynamics->GPUSetup();
  costs->GPUSetup();

  int control_noise_size = NUM_ROLLOUTS * num_timesteps * DYN_T::CONTROL_DIM;
  // Create x init cuda array
  HANDLE_ERROR(cudaMalloc((void**)&initial_state_d,
                          sizeof(float) * DYN_T::STATE_DIM * 2));
  // Create control variance cuda array
  HANDLE_ERROR(cudaMalloc((void**)&control_std_dev_d,
                          sizeof(float) * DYN_T::CONTROL_DIM));
  // create control u trajectory cuda array
  HANDLE_ERROR(cudaMalloc((void**)&control_d,
                          sizeof(float) * DYN_T::CONTROL_DIM *
                          num_timesteps * 2));
  // Create cost trajectory cuda array
  HANDLE_ERROR(cudaMalloc((void**)&trajectory_costs_d,
                          sizeof(float) * NUM_ROLLOUTS * 2));
  // Create zero-mean noise cuda array
  HANDLE_ERROR(cudaMalloc((void**)&control_noise_d,
                          sizeof(float) * DYN_T::CONTROL_DIM *
                          num_timesteps * NUM_ROLLOUTS * 2));
  // Create feedback_gains sequence array
  HANDLE_ERROR(cudaMalloc((void**)&feedback_gains_d,
                          sizeof(float) * DYN_T::CONTROL_DIM *
                          DYN_T::STATE_DIM * num_timesteps));
  // Create random noise generator
  // curandGenerator_t gen;
  // curandCreateGenerator(&gen, CURAND_RNG_PSEUDO_DEFAULT);

  /**
   * Fill in GPU arrays
   */
  HANDLE_ERROR(cudaMemcpyAsync(initial_state_d, x0_act.data(),
                               sizeof(float) * DYN_T::STATE_DIM,
                               cudaMemcpyHostToDevice, stream));
  HANDLE_ERROR(cudaMemcpyAsync(initial_state_d + DYN_T::STATE_DIM, x0_nom.data(),
                               sizeof(float) * DYN_T::STATE_DIM,
                               cudaMemcpyHostToDevice, stream));

  HANDLE_ERROR(cudaMemcpyAsync(control_std_dev_d, sigma_u.data(),
                               sizeof(float) * DYN_T::CONTROL_DIM,
                               cudaMemcpyHostToDevice, stream));

  HANDLE_ERROR(cudaMemcpyAsync(control_d, nom_control_seq.data(),
                               sizeof(float) * DYN_T::CONTROL_DIM * num_timesteps,
                               cudaMemcpyHostToDevice, stream));
  HANDLE_ERROR(cudaMemcpyAsync(control_d + num_timesteps * DYN_T::CONTROL_DIM,
                               nom_control_seq.data(),
                               sizeof(float) * DYN_T::CONTROL_DIM * num_timesteps,
                               cudaMemcpyHostToDevice, stream));

  HANDLE_ERROR(cudaMemcpyAsync(feedback_gains_d,
                               feedback_gains_seq.data(),
                               sizeof(float) * DYN_T::CONTROL_DIM *
                               DYN_T::STATE_DIM * num_timesteps,
                               cudaMemcpyHostToDevice, stream));

  HANDLE_ERROR(cudaMemcpyAsync(control_noise_d,
                               sampled_noise.data(),
                               sizeof(float) * control_noise_size,
                               cudaMemcpyHostToDevice, stream));

 HANDLE_ERROR(cudaMemcpyAsync(control_noise_d + control_noise_size,
                               sampled_noise.data(),
                               sizeof(float) * control_noise_size,
                               cudaMemcpyHostToDevice, stream));

  // curandGenerateNormal(gen, control_noise_d, control_noise_size, 0.0, 1.0);
  // HANDLE_ERROR(cudaMemcpyAsync(control_noise_d + control_noise_size,
  //                              control_noise_d,
  //                              control_noise_size * sizeof(float),
  //                              cudaMemcpyDeviceToDevice, stream));
  // Ensure copying finishes?
  HANDLE_ERROR(cudaStreamSynchronize(stream));
  // Launch rollout kernel
  rmppi_kernels::launchRMPPIRolloutKernel<DYN_T, COST_T, NUM_ROLLOUTS, BLOCKSIZE_X,
    BLOCKSIZE_Y, 2>(dynamics->model_d_, costs->cost_d_, dt, num_timesteps,
                    optimization_stride, lambda, alpha, value_func_threshold, initial_state_d, control_d,
                    control_noise_d, feedback_gains_d, control_std_dev_d,
                    trajectory_costs_d, stream);


  HANDLE_ERROR(cudaMemcpyAsync(trajectory_costs_act.data(),
                               trajectory_costs_d,
                               NUM_ROLLOUTS * sizeof(float),
                               cudaMemcpyDeviceToHost, stream));

  HANDLE_ERROR(cudaMemcpyAsync(trajectory_costs_nom.data(),
                               trajectory_costs_d + NUM_ROLLOUTS,
                               NUM_ROLLOUTS * sizeof(float),
                               cudaMemcpyDeviceToHost, stream));
  HANDLE_ERROR(cudaStreamSynchronize(stream));

  cudaFree(initial_state_d);
  cudaFree(control_std_dev_d);
  cudaFree(control_d);
  cudaFree(trajectory_costs_d);
  cudaFree(feedback_gains_d);
  cudaFree(control_noise_d);
}

template<class DYN_T, class COST_T, int NUM_ROLLOUTS>
void launchRMPPIRolloutKernelCPU(DYN_T* model, COST_T* costs,
                                 float dt,
                                 int num_timesteps,
                                 int optimization_stride,
                                 float lambda,
                                 float alpha,
                                 float value_func_threshold,
                                 const std::vector<float>& x0_nom,
                                 const std::vector<float>& x0_act,
                                 const std::vector<float>& sigma_u,
                                 const std::vector<float>& nom_control_seq,
                                 const std::vector<float>& feedback_gains_seq,
                                 std::vector<float>& sampled_noise,
                                 std::array<float, NUM_ROLLOUTS>& trajectory_costs_act,
                                 std::array<float, NUM_ROLLOUTS>& trajectory_costs_nom) {
  // Crate Eigen items
  const int state_dim = DYN_T::STATE_DIM;
  const int control_dim = DYN_T::CONTROL_DIM;
  using control_matrix = typename COST_T::control_matrix;
  using control_array = typename DYN_T::control_array;
  using state_array = typename DYN_T::state_array;
  using feedback_matrix = typename DYN_T::feedback_matrix;
  Eigen::Map<const state_array> x_init_nom(x0_nom.data());
  Eigen::Map<const state_array> x_init_act(x0_act.data());

  control_array cost_std_dev;
  for(int i = 0; i < control_dim; i++) {
    cost_std_dev(i) = sigma_u[i];
  }

  int control_traj_size = NUM_ROLLOUTS * num_timesteps * control_dim;

  // Start rollouts
  for (int traj_i = 0; traj_i < NUM_ROLLOUTS; traj_i++)  {
    float cost_real_w_tracking = 0; // S^(V, x_0, x*_0) in Grady Thesis (8.24)
    float state_cost_nom = 0; // S(V, x*_0)
    float running_state_cost_real = 0;
    float running_control_cost_real = 0;
    int crash_status_nom[1] = {0};
    int crash_status_act[1] = {0};

    int traj_index = traj_i * num_timesteps;

    // Get all relevant values at time t in rollout i
    state_array x_t_nom = x_init_nom;
    state_array x_t_act = x_init_act;

    for (int t = 0; t < num_timesteps; t++){
      // Controls are read only so I can use Eigen::Map<const...>
      Eigen::Map<const control_array>
          u_t(nom_control_seq.data() + t * control_dim); // trajectory u at time t
      Eigen::Map<control_array>
          pure_noise_act(sampled_noise.data() + (traj_index + t) * control_dim); // Noise at time t
      Eigen::Map<control_array>
          pure_noise_nom(sampled_noise.data() + control_traj_size +
                         (traj_index + t) * control_dim); // ptr to noise for nominal
      control_array eps_t = cost_std_dev.cwiseProduct(pure_noise_act);
      Eigen::Map<const feedback_matrix>
          feedback_gains_t(feedback_gains_seq.data() + t * control_dim * state_dim); // Feedback gains at time t

      // Create newly calculated values at time t in rollout i
      state_array x_dot_t_nom;
      state_array x_dot_t_act;
      control_array u_nom;
      if (traj_i == 0 || t < optimization_stride) {
        eps_t = control_array::Zero();
        u_nom = u_t;
      } else if (traj_i >= 0.99 * NUM_ROLLOUTS) {
        u_nom = eps_t;
      } else {
         u_nom = u_t + eps_t;
      }


      control_array fb_u_t = feedback_gains_t * (x_t_act - x_t_nom);
      control_array u_act = u_nom + fb_u_t;

      // Cost update
      if (t > 0) {
        control_array zero_u = control_array::Zero();
        state_cost_nom += costs->computeStateCost(x_t_nom, t, crash_status_nom);
        float state_cost_act = costs->computeStateCost(x_t_act, t,
                                                       crash_status_act);
        cost_real_w_tracking += state_cost_act +
                                costs->computeFeedbackCost(fb_u_t, cost_std_dev,
                                                           lambda, alpha);

        running_state_cost_real += state_cost_act;
        running_control_cost_real +=
                costs->computeLikelihoodRatioCost(u_t + fb_u_t, eps_t,
                                                  cost_std_dev, lambda, alpha);
      }
      model->enforceConstraints(x_t_nom, u_nom);
      model->enforceConstraints(x_t_act, u_act);

      // Dyanamics Update
      model->computeStateDeriv(x_t_nom, u_nom, x_dot_t_nom);
      model->computeStateDeriv(x_t_act, u_act, x_dot_t_act);

      model->updateState(x_t_act, x_dot_t_act, dt);
      model->updateState(x_t_nom, x_dot_t_nom, dt);
    }

    // Compute average cost per timestep
    state_cost_nom /= ((float)num_timesteps-1);
    cost_real_w_tracking /= ((float)num_timesteps-1);
    running_state_cost_real /= ((float)num_timesteps-1);

    state_cost_nom += costs->terminalCost(x_t_nom);
    cost_real_w_tracking += costs->terminalCost(x_t_act);
    running_state_cost_real += costs->terminalCost(x_t_act);

    float cost_nom = 0.5 * state_cost_nom + 0.5 *
      std::max(std::min(cost_real_w_tracking, value_func_threshold), state_cost_nom);
    // Figure out control costs for the nominal trajectory
    float cost_nom_control = 0;
    for (int t = 1; t < num_timesteps; t++) {
      Eigen::Map<const control_array>
          u_nom(nom_control_seq.data() + t * control_dim); // trajectory u at time t
      Eigen::Map<const control_array>
          pure_noise(sampled_noise.data() + (traj_index + t) * control_dim); // Noise at time t
      control_array eps_t = cost_std_dev.cwiseProduct(pure_noise);
      control_array u_t = u_nom;
      if (traj_i == 0 || t < optimization_stride) {
        eps_t = control_array::Zero();
      } else if (traj_i >= 0.99 * NUM_ROLLOUTS) {
        u_t = control_array::Zero();;
      }
      cost_nom_control += costs->computeLikelihoodRatioCost(u_t, eps_t, cost_std_dev, lambda, alpha);
    }

    // Compute average cost per timestep
    cost_nom_control /= ((float)num_timesteps-1);
    running_control_cost_real /= ((float)num_timesteps-1);

    cost_nom += cost_nom_control;
    trajectory_costs_nom[traj_i] = cost_nom;
    trajectory_costs_act[traj_i] = running_state_cost_real + running_control_cost_real;
  }
}

template<class DYNAMICS_T, class COSTS_T, int NUM_ROLLOUTS, int NUM_TIMESTEPS, int BLOCKSIZE_X, int BLOCKSIZE_Y>
void launchComparisonRolloutKernelTest(DYNAMICS_T* dynamics, COSTS_T* costs, float dt, float lambda, float alpha,
                                       std::array<float, DYNAMICS_T::STATE_DIM> state_array,
                                       std::array<float, DYNAMICS_T::STATE_DIM> state_array_nominal,
                                       std::vector<float> feedback_gain_vector,
                                       std::array<float, NUM_TIMESTEPS*DYNAMICS_T::CONTROL_DIM> control_array,
                                       std::array<float, NUM_TIMESTEPS*NUM_ROLLOUTS*DYNAMICS_T::CONTROL_DIM> control_noise_array,
                                       std::array<float, DYNAMICS_T::CONTROL_DIM> sigma_u,
                                       std::array<float, 2*NUM_ROLLOUTS>& rmppi_costs_out,
                                       std::array<float, NUM_ROLLOUTS>& mppi_costs_out,
                                       int opt_delay, cudaStream_t stream) {

  /*************************** MPPI ******************************************/
  float* state_d;
  float* U_d;
  float* du_d;
  float* nu_d;
  float* costs_d;

  // Allocate CUDA memory for the rollout
  HANDLE_ERROR(cudaMalloc((void**)&state_d, sizeof(float)*state_array.size()));
  HANDLE_ERROR(cudaMalloc((void**)&U_d, sizeof(float)*control_array.size()));
  HANDLE_ERROR(cudaMalloc((void**)&du_d, sizeof(float)*DYNAMICS_T::CONTROL_DIM*NUM_TIMESTEPS*NUM_ROLLOUTS));
  HANDLE_ERROR(cudaMalloc((void**)&nu_d, sizeof(float)*sigma_u.size()));
  HANDLE_ERROR(cudaMalloc((void**)&costs_d, sizeof(float)*mppi_costs_out.size()));

  // Copy the initial values
  HANDLE_ERROR(cudaMemcpyAsync(state_d, state_array.data(),
                               sizeof(float) * state_array.size(), cudaMemcpyHostToDevice, stream));
  HANDLE_ERROR(cudaMemcpyAsync(U_d, control_array.data(),
                               sizeof(float) * control_array.size(), cudaMemcpyHostToDevice, stream));
  HANDLE_ERROR(cudaMemcpyAsync(du_d, control_noise_array.data(),
                               sizeof(float) * control_noise_array.size(), cudaMemcpyHostToDevice, stream));
  HANDLE_ERROR(cudaMemcpyAsync(nu_d, sigma_u.data(),
                               sizeof(float) * sigma_u.size(), cudaMemcpyHostToDevice, stream));

  const int gridsize_x = (NUM_ROLLOUTS - 1) / BLOCKSIZE_X + 1;
  dim3 dimBlock(BLOCKSIZE_X, BLOCKSIZE_Y, 1);
  dim3 dimGrid(gridsize_x, 1, 1);
  mppi_common::rolloutKernel<DYNAMICS_T, COSTS_T, BLOCKSIZE_X, BLOCKSIZE_Y, NUM_ROLLOUTS, 1>
  <<<dimGrid, dimBlock, 0, stream>>>
                           (dynamics->model_d_, costs->cost_d_, dt, NUM_TIMESTEPS, opt_delay, lambda, alpha, state_d, U_d, du_d, nu_d, costs_d);
  CudaCheckError();

  // Copy data back
  HANDLE_ERROR(cudaMemcpyAsync(mppi_costs_out.data(), costs_d,
                               sizeof(float) * mppi_costs_out.size(), cudaMemcpyDeviceToHost, stream));

  // Deallocate CUDA Memory
  HANDLE_ERROR(cudaFree(state_d));
  HANDLE_ERROR(cudaFree(U_d));
  HANDLE_ERROR(cudaFree(du_d));
  HANDLE_ERROR(cudaFree(nu_d));
  HANDLE_ERROR(cudaFree(costs_d));

  /*************************** RMPPI ******************************************/

  float* feedback_gains_d;

  // Allocate CUDA memory for the rollout
  HANDLE_ERROR(cudaMalloc((void**)&state_d, sizeof(float)*2*state_array.size()));
  HANDLE_ERROR(cudaMalloc((void**)&U_d, sizeof(float)*2*control_array.size()));
  HANDLE_ERROR(cudaMalloc((void**)&du_d, sizeof(float)*2*DYNAMICS_T::CONTROL_DIM*NUM_TIMESTEPS*NUM_ROLLOUTS));
  HANDLE_ERROR(cudaMalloc((void**)&nu_d, sizeof(float)*sigma_u.size()));
  HANDLE_ERROR(cudaMalloc((void**)&costs_d, sizeof(float)*rmppi_costs_out.size()));
  HANDLE_ERROR(cudaMalloc((void**)&feedback_gains_d, sizeof(float)*feedback_gain_vector.size()));


  // Copy the initial values
  HANDLE_ERROR(cudaMemcpyAsync(state_d, state_array.data(),
                               sizeof(float) * state_array.size(),
                               cudaMemcpyHostToDevice, stream));
  HANDLE_ERROR(cudaMemcpyAsync(state_d + DYNAMICS_T::STATE_DIM, state_array_nominal.data(),
                               sizeof(float) * DYNAMICS_T::STATE_DIM,
                               cudaMemcpyHostToDevice, stream));

  HANDLE_ERROR(cudaMemcpyAsync(nu_d, sigma_u.data(),
                               sizeof(float) * sigma_u.size(),
                               cudaMemcpyHostToDevice, stream));

  HANDLE_ERROR(cudaMemcpyAsync(U_d, control_array.data(),
                               sizeof(float) * DYNAMICS_T::CONTROL_DIM * NUM_TIMESTEPS,
                               cudaMemcpyHostToDevice, stream));
  HANDLE_ERROR(cudaMemcpyAsync(U_d + NUM_TIMESTEPS * DYNAMICS_T::CONTROL_DIM,
                               control_array.data(),
                               sizeof(float) * DYNAMICS_T::CONTROL_DIM * NUM_TIMESTEPS,
                               cudaMemcpyHostToDevice, stream));

  HANDLE_ERROR(cudaMemcpyAsync(feedback_gains_d,
                               feedback_gain_vector.data(),
                               sizeof(float) * DYNAMICS_T::CONTROL_DIM *
                                       DYNAMICS_T::STATE_DIM * NUM_TIMESTEPS,
                               cudaMemcpyHostToDevice, stream));

  HANDLE_ERROR(cudaMemcpyAsync(du_d, control_noise_array.data(),
                               sizeof(float) * control_noise_array.size(),
                               cudaMemcpyHostToDevice, stream));
  HANDLE_ERROR(cudaMemcpyAsync(du_d + control_noise_array.size(),
                               control_noise_array.data(),
                               sizeof(float) * control_noise_array.size(),
                               cudaMemcpyHostToDevice, stream));

  dimBlock = dim3(BLOCKSIZE_X, BLOCKSIZE_Y, 2);
  dimGrid = dim3(gridsize_x, 1, 1);

  rmppi_kernels::RMPPIRolloutKernel<DYNAMICS_T, COSTS_T, BLOCKSIZE_X, BLOCKSIZE_Y, NUM_ROLLOUTS,
          2><<<dimGrid, dimBlock, 0, stream>>>(
                  dynamics->model_d_, costs->cost_d_, dt, NUM_TIMESTEPS,
                  opt_delay, lambda, alpha,
                  10, state_d, U_d, du_d,
                  feedback_gains_d, nu_d, costs_d);

  // Copy data back
  HANDLE_ERROR(cudaMemcpyAsync(rmppi_costs_out.data(), costs_d,
                               sizeof(float) * rmppi_costs_out.size(), cudaMemcpyDeviceToHost, stream));

  // Deallocate CUDA Memory
  HANDLE_ERROR(cudaFree(state_d));
  HANDLE_ERROR(cudaFree(U_d));
  HANDLE_ERROR(cudaFree(du_d));
  HANDLE_ERROR(cudaFree(nu_d));
  HANDLE_ERROR(cudaFree(costs_d));
  HANDLE_ERROR(cudaFree(feedback_gains_d));
}


template<class DYN_T, class COST_T, int NUM_ROLLOUTS>
void launchRMPPIRolloutKernelCCMCPU(DYN_T* model, COST_T* costs,
                                    ccm::LinearCCM<DYN_T>* fb_controller,
                                    float dt,
                                    int num_timesteps,
                                    int optimization_stride,
                                    float lambda,
                                    float alpha,
                                    float value_func_threshold,
                                    const std::vector<float>& x0_nom,
                                    const std::vector<float>& x0_act,
                                    const std::vector<float>& sigma_u,
                                    const std::vector<float>& nom_control_seq,
                                    std::vector<float>& sampled_noise,
                                    std::array<float, NUM_ROLLOUTS>& trajectory_costs_act,
                                    std::array<float, NUM_ROLLOUTS>& trajectory_costs_nom) {
  // Crate Eigen items
  const int state_dim = DYN_T::STATE_DIM;
  const int control_dim = DYN_T::CONTROL_DIM;
  using control_matrix = typename COST_T::control_matrix;
  using control_array = typename DYN_T::control_array;
  using state_array = typename DYN_T::state_array;
  using feedback_matrix = typename DYN_T::feedback_matrix;
  using dfdx = typename DYN_T::dfdx;
  Eigen::Map<const state_array> x_init_nom(x0_nom.data());
  Eigen::Map<const state_array> x_init_act(x0_act.data());

  // CCM Initialization
  // ccm::Vectorf<7> pts, weights;
  // std::tie(pts, weights) = ccm::chebyshevPts<7>();
  // auto CCM_Controller = ccm::LinearCCM<DYN_T>(model);
  // dfdx M_new = dfdx::Identity();
  // M_new(3,3) = 0.01;
  // M_new(2,2) = 0.01;
  // CCM_Controller.setM(M_new);

  control_array cost_std_dev;
  for(int i = 0; i < control_dim; i++) {
    cost_std_dev(i) = sigma_u[i];
  }

  int control_traj_size = NUM_ROLLOUTS * num_timesteps * control_dim;

  // Start rollouts
  for (int traj_i = 0; traj_i < NUM_ROLLOUTS; traj_i++)  {
    float cost_real_w_tracking = 0; // S^(V, x_0, x*_0) in Grady Thesis (8.24)
    float state_cost_nom = 0; // S(V, x*_0)
    float running_state_cost_real = 0;
    float running_control_cost_real = 0;
    float running_control_cost_nom = 0;

    int traj_index = traj_i * num_timesteps;

    // Get all relevant values at time t in rollout i
    state_array x_t_nom = x_init_nom;
    state_array x_t_act = x_init_act;

    for (int t = 0; t < num_timesteps; t++){
      // Controls are read only so I can use Eigen::Map<const...>
      Eigen::Map<const control_array>
          u_t(nom_control_seq.data() + t * control_dim); // trajectory u at time t
      /**
       * Get the noise at time t for nominal and actual systems
       * Note that they are assumed to be the same
       * They both need to exist to save different controls to
       * later on.
       */
      Eigen::Map<control_array>
          pure_noise_act(sampled_noise.data() + (traj_index + t) * control_dim); // Noise at time t
      Eigen::Map<control_array>
          pure_noise_nom(sampled_noise.data() + control_traj_size +
                         (traj_index + t) * control_dim); // ptr to noise for nominal
      control_array eps_t = cost_std_dev.cwiseProduct(pure_noise_act);
      // Eigen::Map<const feedback_matrix>
      //     feedback_gains_t(feedback_gains_seq.data() + t * control_dim * state_dim); // Feedback gains at time t

      // Create newly calculated values at time t in rollout i
      state_array x_dot_t_nom;
      state_array x_dot_t_act;
      control_array u_nom;
      if (traj_i == 0 || t < optimization_stride) {
        eps_t = control_array::Zero();
        u_nom = u_t;
      } else if (traj_i >= 0.99 * NUM_ROLLOUTS) {
        u_nom = eps_t;
      } else {
         u_nom = u_t + eps_t;
      }
      bool debug = false;
      // if (traj_i == 0) {
      //   debug = true;
      // }
      // control_array fb_u_t = feedback_gains_t * (x_t_act - x_t_nom);
      control_array fb_u_t = fb_controller->u_feedback(x_t_act, x_t_nom, u_nom, debug);
      if (traj_i == -1) {
        std::cout << "Feedback at t = " << t << ": " << fb_u_t.transpose() << std::endl;
        std::cout << "\tu_nominl: " << u_nom.transpose() << std::endl;
        std::cout << "\tx_actual: " << x_t_act.transpose() << std::endl;
        std::cout << "\tx_nominl: " << x_t_nom.transpose() << std::endl;
        std::cout << std::endl;
      }

      control_array u_act = u_nom + fb_u_t;


      model->enforceConstraints(x_t_nom, u_nom);
      model->enforceConstraints(x_t_act, u_act);

      /**
       * Copy controls back into noise vecotrs
       * This is where the noise pointing to different locations
       * for nominal and actual matter.
       */
      pure_noise_act = u_act;
      pure_noise_nom = u_nom;

      // Cost update
      state_cost_nom += costs->computeStateCost(x_t_nom);
      float state_cost_act = costs->computeStateCost(x_t_act);
      cost_real_w_tracking += state_cost_act +
                              costs->computeFeedbackCost(fb_u_t, cost_std_dev,
                                                         lambda, alpha);

      running_state_cost_real += state_cost_act;
      running_control_cost_real +=
        costs->computeLikelihoodRatioCost(u_nom - eps_t + fb_u_t, eps_t, cost_std_dev,
                                          lambda, alpha);
      running_control_cost_nom +=
        costs->computeLikelihoodRatioCost(u_nom - eps_t, eps_t, cost_std_dev, lambda, alpha);

      // Dyanamics Update
      model->computeStateDeriv(x_t_nom, u_nom, x_dot_t_nom);
      model->computeStateDeriv(x_t_act, u_act, x_dot_t_act);

      model->updateState(x_t_act, x_dot_t_act, dt);
      model->updateState(x_t_nom, x_dot_t_nom, dt);
    }

    // Compute average cost per timestep
<<<<<<< HEAD
    state_cost_nom /= ((float)num_timesteps-1);
    cost_real_w_tracking /= ((float)num_timesteps-1);
    running_state_cost_real /= ((float)num_timesteps-1);
=======
    state_cost_nom /= (float)(num_timesteps - 1);
    cost_real_w_tracking /= (float)(num_timesteps - 1);
    running_state_cost_real /= (float)(num_timesteps - 1);
>>>>>>> fe87d01b

    state_cost_nom += costs->terminalCost(x_t_nom);
    cost_real_w_tracking += costs->terminalCost(x_t_act);
    running_state_cost_real += costs->terminalCost(x_t_act);

    float cost_nom = 0.5 * state_cost_nom + 0.5 *
      std::max(std::min(cost_real_w_tracking, value_func_threshold), state_cost_nom);
    // Figure out control costs for the nominal trajectory
    // float cost_nom_control = 0;
    // for (int t = 0; t < num_timesteps - 1; t++) {
    //   Eigen::Map<const control_array>
    //       u_nom(nom_control_seq.data() + t * control_dim); // trajectory u at time t
    //   Eigen::Map<const control_array>
    //       eps_t(sampled_noise.data() + control_traj_size +
    //                  (traj_index + t) * control_dim); // U + noise Noise at time t
    //   // control_array eps_t = cost_std_dev.cwiseProduct(pure_noise);
    //   // control_array u_t = u_nom;
    //   // if (traj_i == 0) {
    //   //   eps_t = control_array::Zero();
    //   // } else if (traj_i >= 0.99 * NUM_ROLLOUTS) {
    //   //   u_t = control_array::Zero();;
    //   // }
    //   cost_nom_control += costs->computeLikelihoodRatioCost(u_nom, eps_t - u_nom, cost_std_dev,
    //                                                         lambda, alpha);
    // }
    // Compute average cost per timestep
<<<<<<< HEAD
    running_control_cost_nom /= ((float)num_timesteps-1);
    running_control_cost_real /= ((float)num_timesteps-1);
=======
    running_control_cost_nom /= (float) (num_timesteps - 1);
    running_control_cost_real /= (float)(num_timesteps - 1);
>>>>>>> fe87d01b

    cost_nom += running_control_cost_nom;
    trajectory_costs_nom[traj_i] = cost_nom;
    trajectory_costs_act[traj_i] = running_state_cost_real + running_control_cost_real;
  }
}<|MERGE_RESOLUTION|>--- conflicted
+++ resolved
@@ -545,15 +545,9 @@
     }
 
     // Compute average cost per timestep
-<<<<<<< HEAD
     state_cost_nom /= ((float)num_timesteps-1);
     cost_real_w_tracking /= ((float)num_timesteps-1);
     running_state_cost_real /= ((float)num_timesteps-1);
-=======
-    state_cost_nom /= (float)(num_timesteps - 1);
-    cost_real_w_tracking /= (float)(num_timesteps - 1);
-    running_state_cost_real /= (float)(num_timesteps - 1);
->>>>>>> fe87d01b
 
     state_cost_nom += costs->terminalCost(x_t_nom);
     cost_real_w_tracking += costs->terminalCost(x_t_act);
@@ -580,13 +574,9 @@
     //                                                         lambda, alpha);
     // }
     // Compute average cost per timestep
-<<<<<<< HEAD
-    running_control_cost_nom /= ((float)num_timesteps-1);
-    running_control_cost_real /= ((float)num_timesteps-1);
-=======
+
     running_control_cost_nom /= (float) (num_timesteps - 1);
     running_control_cost_real /= (float)(num_timesteps - 1);
->>>>>>> fe87d01b
 
     cost_nom += running_control_cost_nom;
     trajectory_costs_nom[traj_i] = cost_nom;
