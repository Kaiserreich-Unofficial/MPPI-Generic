/**
 * Created by Bogdan on 2/11/20.
 * Creates the API for interfacing with an MPPI controller
 * should define a compute_control based on state as well
 * as return timing info
**/

#ifndef BASE_PLANT_H_
#define BASE_PLANT_H_

// Double check if these are included in mppi_common.h
#include <Eigen/Dense>
#include <vector>
#include <array>
#include <chrono>
#include <atomic>
#include <cv.hpp>

// TODO Figure out template here
template <class CONTROLLER_T>
class basePlant {
public:
  using c_array = typename CONTROLLER_T::control_array;
  using c_traj = typename CONTROLLER_T::control_trajectory;

  using s_array = typename CONTROLLER_T::state_array;
  using s_traj = typename CONTROLLER_T::state_trajectory;
  using K_mat = typename CONTROLLER_T::K_matrix;

  using DYN_T = typename CONTROLLER_T::TEMPLATED_DYNAMICS;
  using DYN_PARAMS_T = typename DYN_T::DYN_PARAMS_T;
  using COST_T = typename CONTROLLER_T::TEMPLATED_COSTS;
  using COST_PARAMS_T = typename COST_T::COST_PARAMS_T;
protected:

  bool use_feedback_gains_ = false;
  int hz_ = 0; // Frequency of control publisher
  bool debug_mode_ = false;

  DYN_PARAMS_T dynamics_params_;
  COST_PARAMS_T cost_params_;

  bool hasNewDynamicsParams_ = false;
  bool hasNewCostParams_ = false;

  // from SystemParams * params
  int num_timesteps_ = 0;

  // Values needed
  s_array init_state_ = s_array::Zero();
  c_array init_u_ = c_array::Zero();

  // Values updated at every time step
  s_array state_;
  c_array u_;
  s_traj state_traj_;
  c_traj control_traj_;

  // from ROSHandle mppi_node
  int optimization_stride_ = 0;

  /**
   * From before while loop
   */
  double last_pose_update_ = 0;
  double optimizeLoopTime_ = 0; // duration of optimization loop (seconds)
  double avgOptimizeLoopTime_ms_ = 0; //Average time between pose estimates
  double avgOptimizeTickTime_ms_ = 0; //Avg. time it takes to get to the sleep at end of loop
  double avgSleepTime_ms_ = 0; //Average time spent sleeping
  //Counter, timing, and stride variables.
  int num_iter_ = 0;
  int status_ = 1;

  //Obstacle and map parameters
  std::vector<int> obstacleDescription_;
  std::vector<float> obstacleData_;
  std::vector<int> costmapDescription_;
  std::vector<float> costmapData_;
  std::vector<int> modelDescription_;
  std::vector<float> modelData_;
public:
//  EIGEN_MAKE_ALIGNED_OPERATOR_NEW

  basePlant() = default;
  /**
   * Destructor must be virtual so that children are properly
   * destroyed when called from a basePlant reference
   */
  virtual ~basePlant() = default;

  /**
   * Gives the last time the pose was updated
   * @return the time at which the pose was upated in seconds
   */
  virtual double getLastPoseTime() = 0;

  /**
   * Return the latest state received
   * @return the latest state
   */
  virtual s_array getState() {return state_;};

<<<<<<< HEAD
  /**
   * Set optimization stride
   */
  void setOptimizationStride(int stride) {optimization_stride = stride;};

  // virtual typename CONTROLLER_T::TEMPLATED_COSTS::TEMPLATED_PARAMS getDynRcfgParams();
=======
  virtual void setState(s_array state) {state_ = state;}
>>>>>>> ef068cae

  int getOptimizationStride() {return optimization_stride_;};
  void setOptimizationStride(int new_val) {optimization_stride_ = new_val;}

  virtual void getNewObstacles(std::vector<int>& obs_description,
                               std::vector<float>& obs_data) {};

  virtual void getNewCostmap(std::vector<int>& costmap_description,
                             std::vector<float>& costmap_data) {};

  // TODO should I keep this or not?
  virtual void getNewModel(std::vector<int>& model_description,
                           std::vector<float>& model_data) {};


  /**
   * Receives timing info from control loop and can be overwritten
   * to ouput to another system
   * @param avg_duration      Average duration of a single iteration in ms
   * @param avg_tick_duration [description]
   * @param avg_sleep_time    [description]
   */
  virtual void setTimingInfo(double avg_duration_ms,
                             double avg_tick_duration,
                             double avg_sleep_time) = 0;

  // TODO should publish to a topic not a static window
  /**
   * sets a debug image to be published at hz rate
   * @param debug_img
   */
  virtual void setDebugImage(cv::Mat debug_img) = 0;

  virtual void setSolution(const s_traj& state_seq,
                           const c_traj& control_seq,
                           const K_mat& feedback_gains,
                           double timestamp,
                           double loop_speed) = 0;



  virtual bool hasNewDynamicsParams() {return hasNewDynamicsParams_;};
  virtual bool hasNewCostParams() {return hasNewCostParams_;};

  virtual DYN_PARAMS_T getNewDynamicsParams() {
    hasNewDynamicsParams_ = false;
    return dynamics_params_;

  }
  virtual COST_PARAMS_T getNewCostParams() {
    hasNewCostParams_ = false;
    return cost_params_;
  }

  virtual void setDynamicsParams(DYN_PARAMS_T params) {
    dynamics_params_ = params;
    hasNewDynamicsParams_ = true;
  }
  virtual void setCostParams(COST_PARAMS_T params) {
    cost_params_ = params;
    hasNewCostParams_ = true;
  }

  virtual bool hasNewObstacles() { return false;};
  virtual bool hasNewCostmap() { return false;};
  virtual bool hasNewModel() { return false;};

  /**
  * @brief Checks the system status.
  * @return An integer specifying the status. 0 means the system is operating
  * nominally, 1 means something is wrong but no action needs to be taken,
  * 2 means that the vehicle should stop immediately.
  */
  virtual int checkStatus() = 0;

  /**
   * Linearly interpolate the controls
   * @param  t           time in s that we desire a control for
   * @param  dt          time between control steps
   * @param  control_seq control trajectory used for interpolation
   * @return             the control at time t, interpolated from
   *                     the control sequence
   */
  c_array interpolateControls(double t,
                              double dt,
                              const c_traj& control_seq) {

    int lower_idx = (int) (t / dt);
    int upper_idx = lower_idx + 1;
    double alpha = (t - lower_idx * dt) / dt;

    c_array interpolated_control;
    int control_dim = CONTROLLER_T::TEMPLATED_DYNAMICS::CONTROL_DIM;
    for (int i = 0; i < interpolated_control.size(); i++) {
      float prev_cmd = control_seq(i, lower_idx);
      float next_cmd = control_seq(i, upper_idx);
      interpolated_control(i) = (1 - alpha) * prev_cmd + alpha * next_cmd;
    }
    return interpolated_control;
  };

  /**
   * Linearly interpolate the controls
   * @param  t           time in s that we desire a control for
   * @param  dt          time between control steps
   * @param  control_seq control trajectory used for interpolation
   * @return             the control at time t, interpolated from
   *                     the control sequence
   */
  // c_array interpolateFeedbackControls(double t,
  //                                     double dt,
  //                                     const c_traj& control_seq,
  //                                     const s_traj& state_seq,
  //                                     const s_array& curr_state,
  //                                     const K_mat& K) {
  //   int lower_idx = (int) (t / dt);
  //   int upper_idx = lower_idx + 1;
  //   double alpha = (t - lower_idx * dt) / dt;

  //   c_array interpolated_control;
  //   s_array desired_state;

  //   int state_dim = CONTROLLER_T::TEMPLATED_DYNAMICS::STATE_DIM;

  //   Eigen::MatrixXf current_state(7,1);
  //   Eigen::MatrixXf desired_state(7,1);
  //   Eigen::MatrixXf deltaU;
  //   current_state << full_state_.x_pos, full_state_.y_pos, full_state_.yaw, full_state_.roll, full_state_.u_x, full_state_.u_y, full_state_.yaw_mder;
  //   for (int i = 0; i < 7; i++){
  //     desired_state(i) = (1 - alpha)*stateSequence_[7*lowerIdx + i] + alpha*stateSequence_[7*upperIdx + i];
  //   }

  //   deltaU = ((1-alpha)*feedback_gains_[lowerIdx] + alpha*feedback_gains_[upperIdx])*(current_state - desired_state);

  //   if (std::isnan( deltaU(0) ) || std::isnan( deltaU(1))){
  //     steering = steering_ff;
  //     throttle = throttle_ff;
  //   }
  //   else {
  //     steering_fb = deltaU(0);
  //     throttle_fb = deltaU(1);
  //     steering = fmin(0.99, fmax(-0.99, steering_ff + steering_fb));
  //     throttle = fmin(throttleMax_, fmax(-0.99, throttle_ff + throttle_fb));
  //   }
  // };

  void runControlLoop(CONTROLLER_T* controller,
                      std::atomic<bool>* is_alive) {
    //Initial condition of the robot
    state_ = init_state_;

    //Initial control value
    u_ = init_u_;

    last_pose_update_ = getLastPoseTime();
    optimizeLoopTime_ = optimization_stride_ / (1.0 * hz_);

    //Set the loop rate
    std::chrono::milliseconds ms{(int)(optimization_stride_*1000.0/hz_)};
    if (!debug_mode_){
      while(last_pose_update_ == getLastPoseTime() && is_alive->load()){ //Wait until we receive a pose estimate
        usleep(50);
      }
    }
    controller->resetControls();
    controller->computeFeedbackGains(state_);
    //Start the control loop.
    while (is_alive->load()) {
      std::chrono::steady_clock::time_point loop_start = std::chrono::steady_clock::now();
      setTimingInfo(avgOptimizeLoopTime_ms_, avgOptimizeTickTime_ms_, avgSleepTime_ms_);
      num_iter_ ++;

      if (debug_mode_ && controller->cost_->getDebugDisplayEnabled()) { //Display the debug window.
        cv::Mat debug_img = controller->cost_->getDebugDisplay(state_.data());
        setDebugImage(debug_img);
      }
      //Update the state estimate
      if (last_pose_update_ != getLastPoseTime()){
        optimizeLoopTime_ = getLastPoseTime() - last_pose_update_;
        last_pose_update_ = getLastPoseTime();
        state_ = getState(); //Get the new state.
      }
      //Update the cost parameters
      if(hasNewCostParams_) {
        COST_PARAMS_T cost_params = getNewCostParams();
        controller->cost_->setParams(cost_params);
      }
      if (hasNewDynamicsParams_) {
        DYN_PARAMS_T dyn_params = getNewDynamicsParams();
        controller->dynamics_->setParams(dyn_params);
      }
      //Update any obstacles
      /*
      TODO should this exist at all?
      if (hasNewObstacles()){
        getNewObstacles(obstacleDescription, obstacleData);
        controller->cost_->updateObstacles(obstacleDescription, obstacleData);
      }
       */
      //Update the costmap
      if (hasNewCostmap()){
        // TODO define generic
        getNewCostmap(costmapDescription_, costmapData_);
        controller->cost_->updateCostmap(costmapDescription_, costmapData_);
      }
      //Update dynamics model
      if (hasNewModel()){
        // TODO define generic
        getNewModel(modelDescription_, modelData_);
        // controller->model_->updateModel(modelDescription, modelData);
      }

      //Figure out how many controls have been published since we were last here and slide the
      //control sequence by that much.
      int stride = round(optimizeLoopTime_ * hz_);
      // std::cout << "Stride: " << stride << "," << optimizeLoopTime << std::endl;

      // TODO wat?
      if (status_ != 0){
        stride = optimization_stride_;
      }
      if (stride >= 0 && stride < num_timesteps_){
        controller->slideControlSequence(stride);
      }
      //Compute a new control sequence
      // std::cout << "BasePlant State: " << state.transpose() << std::endl;
      controller->computeControl(state_); //Compute the control
      if (use_feedback_gains_){
        controller->computeFeedbackGains(state_);
      }
      control_traj_ = controller->getControlSeq();
      state_traj_ = controller->getStateSeq();
      K_mat feedback_gain = controller->getFeedbackGains();

      // std::cout << "Cost: " << controller->getBaselineCost() << std::endl;
      // std::cout << "BasePlant u(t = " << last_pose_update << ")\n" << control_traj << std::endl;

      //Set the updated solution for execution
      setSolution(state_traj_,
                  control_traj_,
                  feedback_gain,
                  last_pose_update_,
                  avgOptimizeLoopTime_ms_);

      //Check the robots status
      status_ = checkStatus();

      //Increment the state if debug mode is set to true
      // if (status != 0 && debug_mode_){
      //   for (int t = 0; t < optimization_stride; t++){
      //     int control_dim = CONTROLLER_T::TEMPLATED_DYNAMICS::CONTROL_DIM;
      //     for (int i = 0; i < control_dim; i++) {
      //       u[i] = control_traj[control_dim * t + i];
      //     }
      //     controller->model_->updateState(state, u);
      //   }
      // }

      //Sleep for any leftover time in the control loop
      std::chrono::duration<double, std::milli> fp_ms =
        std::chrono::steady_clock::now() - loop_start;

      double optimizeTickTime_ms = fp_ms.count();
      int count = 0;

      double time_int = 1.0/hz_ - 0.0025;
      while(is_alive->load() &&
            (fp_ms < ms ||
              ((getLastPoseTime() - last_pose_update_) < time_int && status_ == 0))) {
        usleep(50);
        fp_ms = std::chrono::steady_clock::now() - loop_start;
        count++;
      }
      double sleepTime_ms = fp_ms.count() - optimizeTickTime_ms;

      // Update the average loop time data
      double prev_iter_percent = (num_iter_ - 1.0) / num_iter_;

      avgOptimizeLoopTime_ms_ = prev_iter_percent * avgOptimizeLoopTime_ms_ +
       1000.0 * optimizeLoopTime_ / num_iter_;

      avgOptimizeTickTime_ms_ = prev_iter_percent * avgOptimizeTickTime_ms_ +
        optimizeTickTime_ms / num_iter_;

      avgSleepTime_ms_ = prev_iter_percent * avgSleepTime_ms_ +
        sleepTime_ms / num_iter_;
    }
  }
};

#endif //BASE_PLANT_H_<|MERGE_RESOLUTION|>--- conflicted
+++ resolved
@@ -100,16 +100,7 @@
    */
   virtual s_array getState() {return state_;};
 
-<<<<<<< HEAD
-  /**
-   * Set optimization stride
-   */
-  void setOptimizationStride(int stride) {optimization_stride = stride;};
-
-  // virtual typename CONTROLLER_T::TEMPLATED_COSTS::TEMPLATED_PARAMS getDynRcfgParams();
-=======
   virtual void setState(s_array state) {state_ = state;}
->>>>>>> ef068cae
 
   int getOptimizationStride() {return optimization_stride_;};
   void setOptimizationStride(int new_val) {optimization_stride_ = new_val;}
