--- conflicted
+++ resolved
@@ -1,58 +1,4 @@
-<<<<<<< HEAD
-set(LIBRARY_NAME ar_standard_cost_kernel_test)
-SET (LIB_MAJOR 0)
-SET (LIB_MINOR 0)
-SET (LIB_RELEASE 1)
+#add_subdirectory(autorally)
+add_subdirectory(cartpole)
 
-add_library(${LIBRARY_NAME} SHARED
-        ar_standard_cost_kernel_test.cu)
-
-
-target_link_libraries( ${LIBRARY_NAME}
-        ${YAML_CPP_LIBRARIES}
-        )
-
-if(NOT ${CURAND_LIBRARY} MATCHES "NOTFOUND")
-    target_link_libraries( ${LIBRARY_NAME}
-            ${CURAND_LIBRARY}
-            )
-endif()
-
-SET (_soversion ${LIB_MAJOR}.${LIB_MINOR}.${LIB_RELEASE})
-
-install(TARGETS ${LIBRARY_NAME}
-        # IMPORTANT: Add the library to the "export-set"
-        EXPORT ${PROJECT_NAME}-targets
-        RUNTIME DESTINATION bin
-        LIBRARY DESTINATION lib/${CMAKE_PROJECT_NAME}
-        )
-
-set(LIBRARY_NAME ar_robust_cost_kernel_test)
-
-add_library(${LIBRARY_NAME} SHARED
-        ar_standard_cost_kernel_test.cu)
-
-
-target_link_libraries( ${LIBRARY_NAME}
-        ${YAML_CPP_LIBRARIES}
-        )
-
-if(NOT ${CURAND_LIBRARY} MATCHES "NOTFOUND")
-    target_link_libraries( ${LIBRARY_NAME}
-            ${CURAND_LIBRARY}
-            ar_standard_cost_kernel_test
-            )
-endif()
-
-SET (_soversion ${LIB_MAJOR}.${LIB_MINOR}.${LIB_RELEASE})
-
-install(TARGETS ${LIBRARY_NAME}
-        # IMPORTANT: Add the library to the "export-set"
-        EXPORT ${PROJECT_NAME}-targets
-        RUNTIME DESTINATION bin
-        LIBRARY DESTINATION lib/${CMAKE_PROJECT_NAME}
-        )
-=======
-add_subdirectory(autorally)
-add_subdirectory(cartpole)
->>>>>>> 437a639d
+message("=============in kernel tests")